--- conflicted
+++ resolved
@@ -460,7 +460,7 @@
       <value hgrid="tx1v1">$DIN_LOC_ROOT/ocn/pop/tx1v1/grid/topography_20050510.ieeei4</value>
       <value hgrid="ar9v3">$DIN_LOC_ROOT/ocn/pop/ar9v3/grid/kmt.ar9v3.ocn.ChanBarrier.20100622.ieeei4</value>
       <value hgrid="ar9v4">$DIN_LOC_ROOT/ice/cice/ar9v3_20110106.kmt</value>
-      <value hgrid="us20">$DIN_LOC_ROOT/ice/cice/domain.ocn.us20.20110426.nc</value> 
+      <value hgrid="us20">$DIN_LOC_ROOT/ice/cice/domain.ocn.us20.20110426.nc</value>
       <value hgrid="tnx2v1">$DIN_LOC_ROOT/ocn/pop/tnx2v1/grid/topography_20130206.ieeei4</value>
       <value hgrid="tnx1v1">$DIN_LOC_ROOT/ocn/pop/tnx1v1/grid/topography_20120120.ieeei4</value>
       <value hgrid="tnx1v3">$DIN_LOC_ROOT/ocn/micom/tnx1v3/20170612/topography_20170612.ieeei4</value>
@@ -3012,7 +3012,6 @@
     </values>
   </entry>
 
-<<<<<<< HEAD
 
 
 
@@ -3031,9 +3030,6 @@
 
 
   <entry id="f_snfonice">
-=======
-  <entry id="f_dsnow">
->>>>>>> 2a18d404
     <type>char</type>
     <category>history</category>
     <group>icefields_nml</group>
