!  SVN:$Id: ice_history.F90 915 2015-02-08 02:50:33Z tcraig $
!=======================================================================

! Driver for core history output
!
! The following variables are currently hard-wired as snapshots 
!   (instantaneous rather than time-averages):
!   divu, shear, sig1, sig2, trsig, mlt_onset, frz_onset, hisnap, aisnap
!
! Options for histfreq: '1','h','d','m','y','x', where x means that
!   output stream will not be used (recommended for efficiency).  
! histfreq_n can be any nonnegative integer, where 0 means that the 
!   corresponding histfreq frequency will not be used.
! The flags (f_<field>) can be set to '1','h','d','m','y' or 'x', where
!   n means the field will not be written.  To output the same field at
!   more than one frequency, for instance monthy and daily, set 
!   f_<field> = 'md'.
!
! authors Tony Craig and Bruce Briegleb, NCAR
!         Elizabeth C. Hunke and William H. Lipscomb, LANL
!         C. M. Bitz, UW
!
! 2004 WHL: Block structure added 
! 2006 ECH: Accepted some CCSM code into mainstream CICE
!           Added ice_present, aicen, vicen; removed aice1...10, vice1...1.
!           Added histfreq_n and histfreq='h' options, removed histfreq='w'
!           Converted to free source form (F90)
!           Added option for binary output instead of netCDF
! 2009 D Bailey and ECH: Generalized for multiple frequency output
! 2010 Alison McLaren and ECH: Added 3D capability

      module ice_history

      use ice_kinds_mod

      implicit none
      private
      public :: init_hist, accum_hist
      
!=======================================================================

      contains

!=======================================================================

! Initialize history files
!
! authors Tony Craig, NCAR
!         Elizabeth C. Hunke, LANL
!         C.M. Bitz, UW
!         Bruce P. Briegleb, NCAR
!         William H. Lipscomb, LANL

      subroutine init_hist (dt)

      use ice_atmo, only: formdrag
      use ice_blocks, only: nx_block, ny_block
      use ice_broadcast, only: broadcast_scalar, broadcast_array
      use ice_communicate, only: my_task, master_task
      use ice_constants, only: c0, c1, c2, c100, mps_to_cmpdy, rhofresh, &
          kg_to_g, secday
      use ice_calendar, only: yday, days_per_year, histfreq, &
          histfreq_n, nstreams
      use ice_domain_size, only: max_blocks, max_nstrm
      use ice_dyn_shared, only: kdyn
      use ice_exit, only: abort_ice
      use ice_fileunits, only: nu_nml, nml_filename, nu_diag, &
          get_fileunit, release_fileunit
      use ice_flux, only: mlt_onset, frz_onset, albcnt
      use ice_history_shared ! everything
      use ice_history_mechred, only: init_hist_mechred_2D, init_hist_mechred_3Dc
      use ice_history_pond, only: init_hist_pond_2D, init_hist_pond_3Dc
      use ice_history_bgc, only: init_hist_bgc_2D, init_hist_bgc_3Dc, &
          init_hist_bgc_4Db
      use ice_history_drag, only: init_hist_drag_2D
      use ice_restart_shared, only: restart
      use ice_state, only: tr_iage, tr_FY, tr_lvl, tr_pond, tr_aero, tr_brine
      use ice_zbgc_shared, only: skl_bgc

      real (kind=dbl_kind), intent(in) :: &
         dt      ! time step

      ! local variables

      integer (kind=int_kind) :: n, ns, ns1, ns2
      integer (kind=int_kind), dimension(max_nstrm) :: &
         ntmp
      integer (kind=int_kind) :: nml_error ! namelist i/o error flag

      !-----------------------------------------------------------------
      ! read namelist
      !-----------------------------------------------------------------

      call get_fileunit(nu_nml)
      if (my_task == master_task) then
         open (nu_nml, file=nml_filename, status='old',iostat=nml_error)
         if (nml_error /= 0) then
            nml_error = -1
         else
            nml_error =  1
         endif
         do while (nml_error > 0)
            read(nu_nml, nml=icefields_nml,iostat=nml_error)
         end do
         if (nml_error == 0) close(nu_nml)
      endif
      call release_fileunit(nu_nml)

      call broadcast_scalar(nml_error, master_task)
      if (nml_error /= 0) then
         close (nu_nml)
         call abort_ice('ice: error reading icefields_nml')
      endif

      ! histfreq options ('1','h','d','m','y')
      nstreams = 0
      do ns = 1, max_nstrm
         if (histfreq(ns) == '1' .or. histfreq(ns) == 'h' .or. &
             histfreq(ns) == 'd' .or. histfreq(ns) == 'm' .or. &
             histfreq(ns) == 'y') then
                nstreams = nstreams + 1
                if (ns >= 2) then
                   if (histfreq(ns-1) == 'x') then
                      call abort_ice('ice: histfreq all non x must be at start of array')
                   endif
                endif
         else if (histfreq(ns) /= 'x') then
             call abort_ice('ice: histfreq contains illegal element')
         endif
      enddo
      if (nstreams == 0) write (nu_diag,*) 'WARNING: No history output'
      do ns1 = 1, nstreams
         do ns2 = 1, nstreams
            if (histfreq(ns1) == histfreq(ns2) .and. ns1/=ns2 &
               .and. my_task == master_task) then
               call abort_ice('ice: histfreq elements must be unique')
            endif
         enddo
      enddo

      if (.not. tr_iage) then
         f_iage = 'x'
         f_dagedtt = 'x'
         f_dagedtd = 'x'
      endif
      if (.not. tr_FY)   f_FY   = 'x'

      if (kdyn /= 2) then
           f_a11       = 'x'
           f_a12       = 'x'
           f_e11       = 'x'
           f_e12       = 'x'
           f_e22       = 'x'
           f_s11       = 'x'
           f_s12       = 'x'
           f_s22       = 'x'
           f_yieldstress11 = 'x'
           f_yieldstress12 = 'x'
           f_yieldstress22 = 'x'
      endif

      ! these must be output at the same frequency because of 
      ! cos(zenith angle) averaging
      if (f_albice(1:1) /= 'x' .and. f_albsni(1:1) /= 'x') f_albice = f_albsni
      if (f_albsno(1:1) /= 'x') f_albsno = f_albice
      if (f_albpnd(1:1) /= 'x') f_albpnd = f_albice
      if (f_coszen(1:1) /= 'x' .and. f_albice(1:1) /= 'x') f_coszen = f_albice
      if (f_coszen(1:1) /= 'x' .and. f_albsni(1:1) /= 'x') f_coszen = f_albsni

      ! to prevent array-out-of-bounds when aggregating
      if (f_fmeltt_ai(1:1) /= 'x') f_fmelttn_ai = f_fmeltt_ai

      ! Turn on all CMIP fields in one go.

      if (f_CMIP(1:1) /= 'x') then
         f_sithick = 'mxxxx'
         f_sisnthick = 'mxxxx'
         f_siage = 'mxxxx'
         f_sitemptop = 'mxxxx'
         f_sitempsnic = 'mxxxx'
         f_sitempbot = 'mxxxx'
         f_sispeed = 'mxxxx'
         f_siu = 'mxxxx'
         f_siv = 'mxxxx'
         f_sidmasstranx = 'mxxxx'
         f_sidmasstrany = 'mxxxx'
         f_sistrxdtop = 'mxxxx'
         f_sistrydtop = 'mxxxx'
         f_sistrxubot = 'mxxxx'
         f_sistryubot = 'mxxxx'
         f_sicompstren = 'mxxxx'
         f_sialb = 'mxxxx'
         f_sihc = 'mxxxx'
         f_sisnhc = 'mxxxx'
         f_sidconcth = 'mxxxx'
         f_sidconcdyn = 'mxxxx'
         f_sidmassth = 'mxxxx'
         f_sidmassdyn = 'mxxxx'
         f_sidmassgrowthwat = 'mxxxx'
         f_sidmassgrowthbot = 'mxxxx'
         f_sidmasssi = 'mxxxx'
         f_sidmassevapsubl = 'mxxxx'
         f_sndmasssubl = 'mxxxx'
         f_sidmassmelttop = 'mxxxx'
         f_sidmassmeltbot = 'mxxxx'
         f_sidmasslat = 'mxxxx'
         f_sndmasssnf = 'mxxxx'
         f_sndmassmelt = 'mxxxx'
         f_siflswdtop = 'mxxxx'
         f_siflswutop = 'mxxxx'
         f_siflswdbot = 'mxxxx'
         f_sifllwdtop = 'mxxxx'
         f_sifllwutop = 'mxxxx'
         f_siflsenstop = 'mxxxx'
         f_siflsensupbot = 'mxxxx'
         f_sifllatstop = 'mxxxx'
         f_siflcondtop = 'mxxxx'
         f_siflcondbot = 'mxxxx'
         f_sipr = 'mxxxx'
         f_sifb = 'mxxxx'
         f_siflsaltbot = 'mxxxx'
         f_siflfwbot = 'mxxxx'
         f_siflfwdrain = 'mxxxx'
         f_siforcetiltx = 'mxxxx'
         f_siforcetilty = 'mxxxx'
         f_siforcecoriolx = 'mxxxx'
         f_siforcecorioly = 'mxxxx'
         f_siforceintstrx = 'mxxxx'
         f_siforceintstry = 'mxxxx'
         f_sidragtop = 'mxxxx'
         f_sistreave = 'mxxxx'
         f_sistremax = 'mxxxx'
         f_sirdgthick = 'mxxxx'
         f_siitdconc = 'mxxxx'
         f_siitdthick = 'mxxxx'
         f_siitdsnthick = 'mxxxx'

         ! Turn off CICE duplicates
         f_iage = 'xxxxx'
         f_snoice = 'xxxxx'
         f_strength = 'xxxxx'
         f_divu = 'xxxxx'
         f_flat = 'xxxxx'
         f_flat_ai = 'xxxxx'
         f_flwdn = 'xxxxx'
         f_flwup = 'xxxxx'
         f_fsens = 'xxxxx'
         f_fsens_ai = 'xxxxx'
         f_fhocn = 'xxxxx'
         f_fhocn_ai = 'xxxxx'
         f_fswup = 'xxxxx'
         f_strintx = 'xxxxx'
         f_strinty = 'xxxxx'
         f_strcorx = 'xxxxx'
         f_strcory = 'xxxxx'
         f_strtltx = 'xxxxx'
         f_strtlty = 'xxxxx'
         f_strairx = 'xxxxx'
         f_strairy = 'xxxxx'
         f_strocnx = 'xxxxx'
         f_strocny = 'xxxxx'
         f_rain = 'xxxxx'
         f_snow = 'xxxxx'
         f_shear = 'xxxxx'
         f_Tsfc = 'xxxxx'
         f_uvel = 'xxxxx'
         f_vvel = 'xxxxx'
         f_sig1 = 'xxxxx'
         f_sig2 = 'xxxxx'
         f_vicen = 'xxxxx'
         f_vsnon = 'xxxxx'
         f_fswsfcn = 'xxxxx'
         f_fswintn = 'xxxxx'
         f_fswthrun = 'xxxxx'

      endif

      if (f_CMIP(2:2) == 'd') then
         f_icepresent = f_CMIP
         f_aice = f_CMIP
         f_sithick = f_CMIP
         f_sisnthick = f_CMIP
         f_sitemptop = f_CMIP
         f_siu = f_CMIP
         f_siv = f_CMIP
         f_sispeed = f_CMIP
      endif

#ifndef ncdf
      f_bounds = .false.
#endif

      ! write dimensions for 3D or 4D history variables
      ! note: list of variables checked here is incomplete
      if (f_aicen(1:1) /= 'x' .or. f_vicen(1:1) /= 'x' .or. &
          f_Tinz (1:1) /= 'x' .or. f_Sinz (1:1) /= 'x') f_NCAT  = .true.
      if (f_Tinz (1:1) /= 'x' .or. f_Sinz (1:1) /= 'x') f_VGRDi = .true.
      if (f_Tsnz (1:1) /= 'x')                          f_VGRDs = .true.

      call broadcast_scalar (f_tmask, master_task)
      call broadcast_scalar (f_blkmask, master_task)
      call broadcast_scalar (f_tarea, master_task)
      call broadcast_scalar (f_uarea, master_task)
      call broadcast_scalar (f_dxt, master_task)
      call broadcast_scalar (f_dyt, master_task)
      call broadcast_scalar (f_dxu, master_task)
      call broadcast_scalar (f_dyu, master_task)
      call broadcast_scalar (f_HTN, master_task)
      call broadcast_scalar (f_HTE, master_task)
      call broadcast_scalar (f_ANGLE, master_task)
      call broadcast_scalar (f_ANGLET, master_task)
      call broadcast_scalar (f_bounds, master_task)
      call broadcast_scalar (f_NCAT, master_task)
      call broadcast_scalar (f_VGRDi, master_task)
      call broadcast_scalar (f_VGRDs, master_task)
      call broadcast_scalar (f_VGRDb, master_task)

!     call broadcast_scalar (f_example, master_task)
      call broadcast_scalar (f_hi, master_task)
      call broadcast_scalar (f_hs, master_task)
      call broadcast_scalar (f_snowfrac, master_task)
      call broadcast_scalar (f_snowfracn, master_task)
      call broadcast_scalar (f_Tsfc, master_task)
      call broadcast_scalar (f_aice, master_task)
      call broadcast_scalar (f_uvel, master_task)
      call broadcast_scalar (f_vvel, master_task)
      call broadcast_scalar (f_uatm, master_task)
      call broadcast_scalar (f_vatm, master_task)
      call broadcast_scalar (f_sice, master_task)
      call broadcast_scalar (f_fswdn, master_task)
      call broadcast_scalar (f_fswup, master_task)
      call broadcast_scalar (f_flwdn, master_task)
      call broadcast_scalar (f_snow, master_task)
      call broadcast_scalar (f_snow_ai, master_task)
      call broadcast_scalar (f_rain, master_task)
      call broadcast_scalar (f_rain_ai, master_task)
      call broadcast_scalar (f_sst, master_task)
      call broadcast_scalar (f_sss, master_task)
      call broadcast_scalar (f_uocn, master_task)
      call broadcast_scalar (f_vocn, master_task)
      call broadcast_scalar (f_frzmlt, master_task)
      call broadcast_scalar (f_fswfac, master_task)
      call broadcast_scalar (f_fswint_ai, master_task)
      call broadcast_scalar (f_fswabs, master_task)
      call broadcast_scalar (f_fswabs_ai, master_task)
      call broadcast_scalar (f_albsni, master_task)
      call broadcast_scalar (f_alvdr, master_task)
      call broadcast_scalar (f_alidr, master_task)
      call broadcast_scalar (f_alvdf, master_task)
      call broadcast_scalar (f_alidf, master_task)
      call broadcast_scalar (f_alvdr_ai, master_task)
      call broadcast_scalar (f_alidr_ai, master_task)
      call broadcast_scalar (f_alvdf_ai, master_task)
      call broadcast_scalar (f_alidf_ai, master_task)
      call broadcast_scalar (f_albice, master_task)
      call broadcast_scalar (f_albsno, master_task)
      call broadcast_scalar (f_albpnd, master_task)
      call broadcast_scalar (f_coszen, master_task)
      call broadcast_scalar (f_flat, master_task)
      call broadcast_scalar (f_flat_ai, master_task)
      call broadcast_scalar (f_fsens, master_task)
      call broadcast_scalar (f_fsens_ai, master_task)
      call broadcast_scalar (f_flwup, master_task)
      call broadcast_scalar (f_flwup_ai, master_task)
      call broadcast_scalar (f_evap, master_task)
      call broadcast_scalar (f_evap_ai, master_task)
      call broadcast_scalar (f_Tair, master_task)
      call broadcast_scalar (f_Tref, master_task)
      call broadcast_scalar (f_Qref, master_task)
      call broadcast_scalar (f_congel, master_task)
      call broadcast_scalar (f_frazil, master_task)
      call broadcast_scalar (f_snoice, master_task)
      call broadcast_scalar (f_dsnow, master_task)
!jd
      call broadcast_scalar (f_sn2oc, master_task)
      call broadcast_scalar (f_snfonice, master_task)
!jd
      call broadcast_scalar (f_meltt, master_task)
      call broadcast_scalar (f_melts, master_task)
      call broadcast_scalar (f_meltb, master_task)
      call broadcast_scalar (f_meltl, master_task)
      call broadcast_scalar (f_fresh, master_task)
      call broadcast_scalar (f_fresh_ai, master_task)
      call broadcast_scalar (f_fsalt, master_task)
      call broadcast_scalar (f_fsalt_ai, master_task)
      call broadcast_scalar (f_fhocn, master_task)
      call broadcast_scalar (f_fhocn_ai, master_task)
      call broadcast_scalar (f_fswthru, master_task)
      call broadcast_scalar (f_fswthru_ai, master_task)
      call broadcast_scalar (f_strairx, master_task)
      call broadcast_scalar (f_strairy, master_task)
      call broadcast_scalar (f_strtltx, master_task)
      call broadcast_scalar (f_strtlty, master_task)
      call broadcast_scalar (f_strcorx, master_task)
      call broadcast_scalar (f_strcory, master_task)
      call broadcast_scalar (f_strocnx, master_task)
      call broadcast_scalar (f_strocny, master_task)
      call broadcast_scalar (f_strintx, master_task)
      call broadcast_scalar (f_strinty, master_task)
      call broadcast_scalar (f_strength, master_task)
      call broadcast_scalar (f_divu, master_task)
      call broadcast_scalar (f_shear, master_task)
      call broadcast_scalar (f_sig1, master_task)
      call broadcast_scalar (f_sig2, master_task)
      call broadcast_scalar (f_sistreave, master_task)
      call broadcast_scalar (f_sistremax, master_task)
      call broadcast_scalar (f_dvidtt, master_task)
      call broadcast_scalar (f_dvidtd, master_task)
      call broadcast_scalar (f_daidtt, master_task)
      call broadcast_scalar (f_daidtd, master_task)
      call broadcast_scalar (f_dagedtt, master_task)
      call broadcast_scalar (f_dagedtd, master_task)
      call broadcast_scalar (f_mlt_onset, master_task)
      call broadcast_scalar (f_frz_onset, master_task)
      call broadcast_scalar (f_aisnap, master_task)
      call broadcast_scalar (f_hisnap, master_task)
      call broadcast_scalar (f_CMIP, master_task)
      call broadcast_scalar (f_sithick, master_task)
      call broadcast_scalar (f_siage, master_task)
      call broadcast_scalar (f_sisnthick, master_task)
      call broadcast_scalar (f_sitemptop, master_task)
      call broadcast_scalar (f_sitempsnic, master_task)
      call broadcast_scalar (f_sitempbot, master_task)
      call broadcast_scalar (f_siu, master_task)
      call broadcast_scalar (f_siv, master_task)
      call broadcast_scalar (f_sidmasstranx, master_task)
      call broadcast_scalar (f_sidmasstrany, master_task)
      call broadcast_scalar (f_sistrxdtop, master_task)
      call broadcast_scalar (f_sistrydtop, master_task)
      call broadcast_scalar (f_sistrxubot, master_task)
      call broadcast_scalar (f_sistryubot, master_task)
      call broadcast_scalar (f_sicompstren, master_task)
      call broadcast_scalar (f_sispeed, master_task)
      call broadcast_scalar (f_sialb, master_task)
      call broadcast_scalar (f_sihc, master_task)
      call broadcast_scalar (f_sisnhc, master_task)
      call broadcast_scalar (f_sidconcth, master_task)
      call broadcast_scalar (f_sidconcdyn, master_task)
      call broadcast_scalar (f_sidmassth, master_task)
      call broadcast_scalar (f_sidmassdyn, master_task)
      call broadcast_scalar (f_sidmassgrowthwat, master_task)
      call broadcast_scalar (f_sidmassgrowthbot, master_task)
      call broadcast_scalar (f_sidmasssi, master_task)
      call broadcast_scalar (f_sidmassevapsubl, master_task)
      call broadcast_scalar (f_sndmasssubl, master_task)
      call broadcast_scalar (f_sidmassmelttop, master_task)
      call broadcast_scalar (f_sidmassmeltbot, master_task)
      call broadcast_scalar (f_sidmasslat, master_task)
      call broadcast_scalar (f_sndmasssnf, master_task)
      call broadcast_scalar (f_sndmassmelt, master_task)
      call broadcast_scalar (f_siflswdtop, master_task)
      call broadcast_scalar (f_siflswutop, master_task)
      call broadcast_scalar (f_siflswdbot, master_task)
      call broadcast_scalar (f_sifllwdtop, master_task)
      call broadcast_scalar (f_sifllwutop, master_task)
      call broadcast_scalar (f_siflsenstop, master_task)
      call broadcast_scalar (f_siflsensupbot, master_task)
      call broadcast_scalar (f_sifllatstop, master_task)
      call broadcast_scalar (f_siflcondtop, master_task)
      call broadcast_scalar (f_siflcondbot, master_task)
      call broadcast_scalar (f_sipr, master_task)
      call broadcast_scalar (f_sifb, master_task)
      call broadcast_scalar (f_siflsaltbot, master_task)
      call broadcast_scalar (f_siflfwbot, master_task)
      call broadcast_scalar (f_siflfwdrain, master_task)
      call broadcast_scalar (f_siforcetiltx, master_task)
      call broadcast_scalar (f_siforcetilty, master_task)
      call broadcast_scalar (f_siforcecoriolx, master_task)
      call broadcast_scalar (f_siforcecorioly, master_task)
      call broadcast_scalar (f_siforceintstrx, master_task)
      call broadcast_scalar (f_siforceintstry, master_task)
      call broadcast_scalar (f_siitdconc, master_task)
      call broadcast_scalar (f_siitdthick, master_task)
      call broadcast_scalar (f_siitdsnthick, master_task)
      call broadcast_scalar (f_sidragtop, master_task)
      call broadcast_scalar (f_sirdgthick, master_task)
      call broadcast_scalar (f_aicen, master_task)
      call broadcast_scalar (f_vicen, master_task)
      call broadcast_scalar (f_vsnon, master_task)
      call broadcast_scalar (f_fswsfcn, master_task)
      call broadcast_scalar (f_fswintn, master_task)
      call broadcast_scalar (f_fswthrun, master_task)
      call broadcast_scalar (f_trsig, master_task)
      call broadcast_scalar (f_icepresent, master_task)
      call broadcast_scalar (f_fsurf_ai, master_task)
      call broadcast_scalar (f_fcondtop_ai, master_task)
      call broadcast_scalar (f_fmeltt_ai, master_task)
      call broadcast_scalar (f_fsurfn_ai, master_task)
      call broadcast_scalar (f_fcondtopn_ai, master_task)
      call broadcast_scalar (f_fmelttn_ai, master_task)
      call broadcast_scalar (f_flatn_ai, master_task)
      call broadcast_scalar (f_fsensn_ai, master_task)

!      call broadcast_scalar (f_field3dz, master_task)
      call broadcast_scalar (f_keffn_top, master_task)
      call broadcast_scalar (f_Tinz, master_task)
      call broadcast_scalar (f_Sinz, master_task)
      call broadcast_scalar (f_Tsnz, master_task)

      call broadcast_scalar (f_iage, master_task)
      call broadcast_scalar (f_FY, master_task)

      call broadcast_scalar (f_a11, master_task)
      call broadcast_scalar (f_a12, master_task)
      call broadcast_scalar (f_e11, master_task)
      call broadcast_scalar (f_e12, master_task)
      call broadcast_scalar (f_e22, master_task)
      call broadcast_scalar (f_s11, master_task)
      call broadcast_scalar (f_s12, master_task) 
      call broadcast_scalar (f_s22, master_task)
      call broadcast_scalar (f_yieldstress11, master_task)
      call broadcast_scalar (f_yieldstress12, master_task)
      call broadcast_scalar (f_yieldstress22, master_task)

      ! 2D variables
      do ns1 = 1, nstreams
      if (histfreq(ns1) /= 'x') then

!!!!! begin example
!         call define_hist_field(n_example,"example","m",tstr2D, tcstr, & 
!            "example: mean ice thickness",                           &
!            "ice volume per unit grid cell area", c1, c0,            &
!            ns1, f_example)
!!!!! end example

         call define_hist_field(n_hi,"hi","m",tstr2D, tcstr,        & 
            "grid cell mean ice thickness",                       &
            "ice volume per unit grid cell area", c1, c0,         &
            ns1, f_hi)

         call define_hist_field(n_hs,"hs","m",tstr2D, tcstr,        &
             "grid cell mean snow thickness",                     &
             "snow volume per unit grid cell area", c1, c0,       &
             ns1, f_hs)

         call define_hist_field(n_snowfrac,"snowfrac","1",tstr2D, tcstr, &
             "grid cell mean snow fraction",                     &
             "snow fraction per unit grid cell area", c1, c0,       &
             ns1, f_snowfrac)

         call define_hist_field(n_Tsfc,"Tsfc","Celsius",tstr2D, tcstr,    &
             "snow/ice surface temperature",                      &
             "averaged with Tf if no ice is present", c1, c0,     &
             ns1, f_Tsfc)
      
         call define_hist_field(n_aice,"aice","1",tstr2D, tcstr,    &
             "ice area  (aggregate)",                             &
             "none", c1, c0,                                      &
             ns1, f_aice)
      
         call define_hist_field(n_uvel,"uvel","m/s",ustr2D, ucstr,  &
             "ice velocity (x)",                                  &
             "positive is x direction on U grid", c1, c0,         &
             ns1, f_uvel)
      
         call define_hist_field(n_vvel,"vvel","m/s",ustr2D, ucstr,  &
             "ice velocity (y)",                                  &
             "positive is y direction on U grid", c1, c0,         &
             ns1, f_vvel)
      
         call define_hist_field(n_uatm,"uatm","m/s",ustr2D, ucstr,  &
             "atm velocity (x)",                                  &
             "positive is x direction on U grid", c1, c0,         &
             ns1, f_uatm)
      
         call define_hist_field(n_vatm,"vatm","m/s",ustr2D, ucstr,  &
             "atm velocity (y)",                                  &
             "positive is y direction on U grid", c1, c0,         &
             ns1, f_vatm)
      
         call define_hist_field(n_sice,"sice","ppt",tstr2D, tcstr,  &
             "bulk ice salinity",                                 &
             "none", c1, c0,                                      &
             ns1, f_sice)
      
         call define_hist_field(n_fswdn,"fswdn","W/m2",tstr2D, tcstr, &
             "down solar flux",                                      &
             "positive downward", c1, c0,                            &
             ns1, f_fswdn)
      
         call define_hist_field(n_fswup,"fswup","W/m2",tstr2D, tcstr, &
             "upward solar flux",                                      &
             "positive upward", c1, c0,                            &
             ns1, f_fswup)
      
         call define_hist_field(n_flwdn,"flwdn","W/m2",tstr2D, tcstr, &
             "down longwave flux",                                   &
             "positive downward", c1, c0,                            &
             ns1, f_flwdn)
      
         call define_hist_field(n_snow,"snow","cm/day",tstr2D, tcstr, &
             "snowfall rate (cpl)",                                 &
             "none", mps_to_cmpdy/rhofresh, c0,                     &
             ns1, f_snow)
      
         call define_hist_field(n_snow_ai,"snow_ai","cm/day",tstr2D, tcstr, &
             "snowfall rate",                                             &
             "weighted by ice area", mps_to_cmpdy/rhofresh, c0,           &
             ns1, f_snow_ai)
      
         call define_hist_field(n_rain,"rain","cm/day",tstr2D, tcstr, &
             "rainfall rate (cpl)",                                 &
             "none", mps_to_cmpdy/rhofresh, c0,                     &
             ns1, f_rain)
      
         call define_hist_field(n_rain_ai,"rain_ai","cm/day",tstr2D, tcstr, &
             "rainfall rate",                                             &
             "weighted by ice area", mps_to_cmpdy/rhofresh, c0,           &
             ns1, f_rain_ai)
      
         call define_hist_field(n_sst,"sst","Celsius",tstr2D, tcstr, &
             "sea surface temperature",                      &
             "none", c1, c0,                                 &
             ns1, f_sst)
      
         call define_hist_field(n_sss,"sss","ppt",tstr2D, tcstr, &
             "sea surface salinity",                           &
             "none", c1, c0,                                   &
             ns1, f_sss)
      
         call define_hist_field(n_uocn,"uocn","m/s",ustr2D, ucstr, &
             "ocean current (x)",                                &
             "positive is x direction on U grid", c1, c0,        &
             ns1, f_uocn)
      
         call define_hist_field(n_vocn,"vocn","m/s",ustr2D, ucstr, &
             "ocean current (y)",                                &
             "positive is y direction on U grid", c1, c0,        &
             ns1, f_vocn)
      
         call define_hist_field(n_frzmlt,"frzmlt","W/m2",tstr2D, tcstr, &
             "freeze/melt potential",                                  &
             "if >0, new ice forms; if <0, ice melts", c1, c0,         &
             ns1, f_frzmlt)
      
         call define_hist_field(n_fswfac,"fswfac","1",tstr2D, tcstr, &
             "shortwave scaling factor",                           &
             "ratio of netsw new:old", c1, c0,                     &
             ns1, f_fswfac)

         call define_hist_field(n_fswint_ai,"fswint_ai","W/m2",tstr2D, tcstr, &
             "shortwave absorbed in ice interior",                             &
             "does not include surface", c1, c0,                               &
             ns1, f_fswint_ai)

         call define_hist_field(n_fswabs,"fswabs","W/m2",tstr2D, tcstr, &
             "snow/ice/ocn absorbed solar flux (cpl)",                 &
             "positive downward", c1, c0,                              &
             ns1, f_fswabs)
      
         call define_hist_field(n_fswabs_ai,"fswabs_ai","W/m2",tstr2D, tcstr, &
             "snow/ice/ocn absorbed solar flux",                             &
             "weighted by ice area", c1, c0,                                 &
             ns1, f_fswabs_ai)
      
         call define_hist_field(n_albsni,"albsni","%",tstr2D, tcstr, &
             "snow/ice broad band albedo",                         &
             "averaged for coszen>0, weighted by aice", c100, c0,  &
             ns1, f_albsni)
      
         call define_hist_field(n_alvdr,"alvdr","%",tstr2D, tcstr, &
             "visible direct albedo",                            &
             "scaled (divided) by aice", c100, c0,               &
             ns1, f_alvdr)
      
         call define_hist_field(n_alidr,"alidr","%",tstr2D, tcstr, &
             "near IR direct albedo",                            &
             "scaled (divided) by aice", c100, c0,               &
             ns1, f_alidr)

         call define_hist_field(n_alvdf,"alvdf","%",tstr2D, tcstr, &
             "visible diffuse albedo",                            &
             "scaled (divided) by aice", c100, c0,               &
             ns1, f_alvdf)
      
         call define_hist_field(n_alidf,"alidf","%",tstr2D, tcstr, &
             "near IR diffuse albedo",                            &
             "scaled (divided) by aice", c100, c0,               &
             ns1, f_alidf)

         call define_hist_field(n_alvdr_ai,"alvdr_ai","%",tstr2D, tcstr, &
             "visible direct albedo",                            &
             " ", c100, c0,               &
             ns1, f_alvdr_ai)
      
         call define_hist_field(n_alidr_ai,"alidr_ai","%",tstr2D, tcstr, &
             "near IR direct albedo",                            &
             " ", c100, c0,               &
             ns1, f_alidr_ai)

         call define_hist_field(n_alvdf_ai,"alvdf_ai","%",tstr2D, tcstr, &
             "visible diffuse albedo",                            &
             " ", c100, c0,               &
             ns1, f_alvdf_ai)
      
         call define_hist_field(n_alidf_ai,"alidf_ai","%",tstr2D, tcstr, &
             "near IR diffuse albedo",                            &
             " ", c100, c0,               &
             ns1, f_alidf_ai)

         call define_hist_field(n_albice,"albice","%",tstr2D, tcstr, &
             "bare ice albedo",                                    &
             "averaged for coszen>0, weighted by aice", c100, c0,  &
             ns1, f_albice)
      
         call define_hist_field(n_albsno,"albsno","%",tstr2D, tcstr, &
             "snow albedo",                                        &
             "averaged for coszen>0, weighted by aice", c100, c0,  &
             ns1, f_albsno)
      
         call define_hist_field(n_albpnd,"albpnd","%",tstr2D, tcstr, &
             "melt pond albedo",                                   &
             "averaged for coszen>0, weighted by aice", c100, c0,  &
             ns1, f_albpnd)
      
         call define_hist_field(n_coszen,"coszen","radian",tstr2D, tcstr, &
             "cosine of the zenith angle",                              &
             "negative below horizon", c1, c0,                          &
             ns1, f_coszen)

         call define_hist_field(n_flat,"flat","W/m2",tstr2D, tcstr, &
             "latent heat flux (cpl)",                             &
             "positive downward", c1, c0,                          &
             ns1, f_flat)
      
         call define_hist_field(n_flat_ai,"flat_ai","W/m2",tstr2D, tcstr, &
             "latent heat flux",                                         &
             "weighted by ice area", c1, c0,                             &
             ns1, f_flat_ai)
      
         call define_hist_field(n_fsens,"fsens","W/m2",tstr2D, tcstr, &
             "sensible heat flux (cpl)",                             &
             "positive downward", c1, c0,                            &
             ns1, f_fsens)
      
         call define_hist_field(n_fsens_ai,"fsens_ai","W/m2",tstr2D, tcstr, &
             "sensible heat flux",                                         &
             "weighted by ice area", c1, c0,                               &
             ns1, f_fsens_ai)
      
         call define_hist_field(n_flwup,"flwup","W/m2",tstr2D, tcstr, &
             "upward longwave flux (cpl)",                           &
             "positive downward", c1, c0,                            &
             ns1, f_flwup)
      
         call define_hist_field(n_flwup_ai,"flwup_ai","W/m2",tstr2D, tcstr, &
             "upward longwave flux",                                       &
             "weighted by ice area", c1, c0,                               &
             ns1, f_flwup_ai)
      
         call define_hist_field(n_evap,"evap","cm/day",tstr2D, tcstr, &
             "evaporative water flux (cpl)",                        &
             "none", mps_to_cmpdy/rhofresh, c0,                     &
             ns1, f_evap)
      
         call define_hist_field(n_evap_ai,"evap_ai","cm/day",tstr2D, tcstr, &
             "evaporative water flux",                                    &
             "weighted by ice area", mps_to_cmpdy/rhofresh, c0,           &
             ns1, f_evap_ai)
      
         call define_hist_field(n_Tair,"Tair","K",tstr2D, tcstr, &
             "air temperature",                                &
             "none", c1, c0,                             &
             ns1, f_Tair)
      
         call define_hist_field(n_Tref,"Tref","K",tstr2D, tcstr, &
             "2m reference temperature",                       &
             "none", c1, c0,                             &
             ns1, f_Tref)
      
         call define_hist_field(n_Qref,"Qref","g/kg",tstr2D, tcstr, &
             "2m reference specific humidity",                    &
             "none", kg_to_g, c0,                                 &
             ns1, f_Qref)
      
         call define_hist_field(n_congel,"congel","cm/day",tstr2D, tcstr, &
             "congelation ice growth",                                  &
             "none", mps_to_cmpdy/dt, c0,                               &
             ns1, f_congel)
      
         call define_hist_field(n_frazil,"frazil","cm/day",tstr2D, tcstr, &
             "frazil ice growth",                                       &
             "none", mps_to_cmpdy/dt, c0,                               &
             ns1, f_frazil)
      
         call define_hist_field(n_snoice,"snoice","cm/day",tstr2D, tcstr, &
             "snow-ice formation",                                      &
             "none", mps_to_cmpdy/dt, c0,                               &
             ns1, f_snoice)
           
         call define_hist_field(n_dsnow,"dsnow","cm/day",tstr2D, tcstr, &
             "snow formation",                                      &
             "none", mps_to_cmpdy/dt, c0,                               &
             ns1, f_dsnow)

!jd
         call define_hist_field(n_sn2oc,"snow2ocn","kg/m2/s",tstr2D, tcstr, &
             "Snow blowing into ocean",                                     &
             "none", c1, c0,                               &
             ns1, f_sn2oc)

         call define_hist_field(n_snfonice,"snfonice","1",tstr2D, tcstr, &
             "Fraction of snow remaining on ice during preciptation and wind",                                     &
             "none", c1, c0,                               &
             ns1, f_snfonice)
!jd
      
         call define_hist_field(n_meltt,"meltt","cm/day",tstr2D, tcstr, &
             "top ice melt",                                          &
             "none", mps_to_cmpdy/dt, c0,                             &
             ns1, f_meltt)
      
         call define_hist_field(n_melts,"melts","cm/day",tstr2D, tcstr, &
             "top snow melt",                                          &
             "none", mps_to_cmpdy/dt, c0,                             &
             ns1, f_melts)
      
         call define_hist_field(n_meltb,"meltb","cm/day",tstr2D, tcstr, &
             "basal ice melt",                                        &
             "none", mps_to_cmpdy/dt, c0,                             &
             ns1, f_meltb)
      
         call define_hist_field(n_meltl,"meltl","cm/day",tstr2D, tcstr, &
             "lateral ice melt",                                      &
             "none", mps_to_cmpdy/dt, c0,                             &
             ns1, f_meltl)
      
         call define_hist_field(n_fresh,"fresh","cm/day",tstr2D, tcstr,   &
             "freshwtr flx ice to ocn (cpl)",                           &
             "if positive, ocean gains fresh water",                    &
             mps_to_cmpdy/rhofresh, c0,                                 &
             ns1, f_fresh)
      
         call define_hist_field(n_fresh_ai,"fresh_ai","cm/day",tstr2D, tcstr, &
             "freshwtr flx ice to ocn",                                     &
             "weighted by ice area", mps_to_cmpdy/rhofresh, c0,             &
             ns1, f_fresh_ai)
      
         call define_hist_field(n_fsalt,"fsalt","kg/m2/day",tstr2D, tcstr, &
             "salt flux ice to ocn (cpl)",                              &
             "if positive, ocean gains salt", secday, c0,                   &
             ns1, f_fsalt)
      
         call define_hist_field(n_fsalt_ai,"fsalt_ai","kg/m2/day",tstr2D, tcstr, &
             "salt flux ice to ocean",                                        &
             "weighted by ice area", secday, c0,                                  &
             ns1, f_fsalt_ai)
      
         call define_hist_field(n_fhocn,"fhocn","W/m2",tstr2D, tcstr, &
             "heat flux ice to ocn (cpl)",                           &
             "if positive, ocean gains heat", c1, c0,                &
             ns1, f_fhocn)
      
         call define_hist_field(n_fhocn_ai,"fhocn_ai","W/m2",tstr2D, tcstr, &
             "heat flux ice to ocean",                                     &
             "weighted by ice area", c1, c0,                               &
             ns1, f_fhocn_ai)
      
         call define_hist_field(n_fswthru,"fswthru","W/m2",tstr2D, tcstr, &
             "SW thru ice to ocean (cpl)",                               &
             "if positive, ocean gains heat", c1, c0,                    &
             ns1, f_fswthru)
      
         call define_hist_field(n_fswthru_ai,"fswthru_ai","W/m2",tstr2D, tcstr,&
             "SW flux thru ice to ocean",                                     &
             "weighted by ice area", c1, c0,                                  &
             ns1, f_fswthru_ai)
      
         call define_hist_field(n_strairx,"strairx","N/m2",ustr2D, ucstr, &
             "atm/ice stress (x)",                                       &
             "positive is x direction on U grid", c1, c0,                &
             ns1, f_strairx)
      
         call define_hist_field(n_strairy,"strairy","N/m2",ustr2D, ucstr, &
             "atm/ice stress (y)",                                       &
             "positive is y direction on U grid", c1, c0,                &
             ns1, f_strairy)
      
         call define_hist_field(n_strtltx,"strtltx","N/m2",ustr2D, ucstr, &
             "sea sfc tilt stress (x)",                                  &
             "none", c1, c0,                                             &
             ns1, f_strtltx)
      
         call define_hist_field(n_strtlty,"strtlty","N/m2",ustr2D, ucstr, &
             "sea sfc tilt stress (y)",                                  &
             "none", c1, c0,                                             &
             ns1, f_strtlty)
      
         call define_hist_field(n_strcorx,"strcorx","N/m2",ustr2D, ucstr, &
             "coriolis stress (x)",                                      &
             "positive is x direction on U grid", c1, c0,                &
             ns1, f_strcorx)
      
         call define_hist_field(n_strcory,"strcory","N/m2",ustr2D, ucstr, &
             "coriolis stress (y)",                                      &
             "positive is y direction on U grid", c1, c0,                &
             ns1, f_strcory)
      
         call define_hist_field(n_strocnx,"strocnx","N/m2",ustr2D, ucstr, &
             "ocean/ice stress (x)",                                     &
             "positive is x direction on U grid", c1, c0,                &
             ns1, f_strocnx)
      
         call define_hist_field(n_strocny,"strocny","N/m2",ustr2D, ucstr, &
             "ocean/ice stress (y)",                                     &
             "positive is y direction on U grid", c1, c0,                &
             ns1, f_strocny)
      
         call define_hist_field(n_strintx,"strintx","N/m2",ustr2D, ucstr, &
             "internal ice stress (x)",                                  &
             "positive is x direction on U grid", c1, c0,                &
             ns1, f_strintx)
      
         call define_hist_field(n_strinty,"strinty","N/m2",ustr2D, ucstr, &
             "internal ice stress (y)",                                  &
             "positive is y direction on U grid", c1, c0,                &
             ns1, f_strinty)
      
         call define_hist_field(n_strength,"strength","N/m",tstr2D, tcstr, &
             "compressive ice strength",                                 &
             "none", c1, c0,                                             &
             ns1, f_strength)
      
         call define_hist_field(n_divu,"divu","%/day",tstr2D, tcstr, &
             "strain rate (divergence)",                           &
             "none", secday*c100, c0,                              &
             ns1, f_divu)
      
         call define_hist_field(n_shear,"shear","%/day",tstr2D, tcstr, &
             "strain rate (shear)",                                  &
             "none", secday*c100, c0,                                &
             ns1, f_shear)
      
         call define_hist_field(n_sig1,"sig1","1",ustr2D, ucstr, &
             "norm. principal stress 1",                       &
             "sig1 is instantaneous", c1, c0,                  &
             ns1, f_sig1)
      
         call define_hist_field(n_sig2,"sig2","1",ustr2D, ucstr, &
             "norm. principal stress 2",                       &
             "sig2 is instantaneous", c1, c0,                  &
             ns1, f_sig2)
      
         call define_hist_field(n_dvidtt,"dvidtt","cm/day",tstr2D, tcstr, &
             "volume tendency thermo",                                  &
             "none", mps_to_cmpdy, c0,                                  &
             ns1, f_dvidtt)
      
         call define_hist_field(n_dvidtd,"dvidtd","cm/day",tstr2D, tcstr, &
             "volume tendency dynamics",                                &
             "none", mps_to_cmpdy, c0,                                  &
             ns1, f_dvidtd)
      
         call define_hist_field(n_daidtt,"daidtt","%/day",tstr2D, tcstr, &
             "area tendency thermo",                                   &
             "none", secday*c100, c0,                                  &
             ns1, f_daidtt)
      
         call define_hist_field(n_daidtd,"daidtd","%/day",tstr2D, tcstr, &
             "area tendency dynamics",                                 &
             "none", secday*c100, c0,                                  &
             ns1, f_daidtd)
      
         call define_hist_field(n_dagedtt,"dagedtt","day/day",tstr2D, tcstr, &
             "age tendency thermo",                                   &
             "excludes time step increment", c1, c0,                  &
             ns1, f_dagedtt)
      
         call define_hist_field(n_dagedtd,"dagedtd","day/day",tstr2D, tcstr, &
             "age tendency dynamics",                                 &
             "excludes time step increment", c1, c0,                  &
             ns1, f_dagedtd)

         call define_hist_field(n_mlt_onset,"mlt_onset","day of year", &
             tstr2D, tcstr,"melt onset date",                            &
             "midyear restart gives erroneous dates", c1, c0,          &
             ns1, f_mlt_onset)

         call define_hist_field(n_frz_onset,"frz_onset","day of year", &
             tstr2D, tcstr,"freeze onset date",                          &
             "midyear restart gives erroneous dates", c1, c0,          &
             ns1, f_frz_onset)

         call define_hist_field(n_hisnap,"hisnap","m",tstr2D, tcstr, &
             "ice volume snapshot",                                &
             "none", c1, c0,                              &
             ns1, f_hisnap)
      
         call define_hist_field(n_aisnap,"aisnap","1",tstr2D, tcstr, &
             "ice area snapshot",                                  &
             "none", c1, c0,                              &
             ns1, f_aisnap)
      
         call define_hist_field(n_trsig,"trsig","N/m2",tstr2D, tcstr, &
             "internal stress tensor trace",                         &
             "ice strength approximation", c1, c0,                   &
             ns1, f_trsig)
      
         call define_hist_field(n_icepresent,"ice_present","1",tstr2D, tcstr, &
             "fraction of time-avg interval that ice is present",           &
             "ice extent flag", c1, c0,                                     &
             ns1, f_icepresent)
      
         call define_hist_field(n_fsurf_ai,"fsurf_ai","W/m2",tstr2D, tcstr, &
             "net surface heat flux",                                      &
             "positive downward, excludes conductive flux, weighted by ice area", &
             c1, c0, &
             ns1, f_fsurf_ai)

         call define_hist_field(n_fcondtop_ai,"fcondtop_ai","W/m2", &
             tstr2D, tcstr,"top surface conductive heat flux",         &
             "positive downward, weighted by ice area", c1, c0,      &
             ns1, f_fcondtop_ai)

         call define_hist_field(n_fmeltt_ai,"fmeltt_ai","W/m2",tstr2D, tcstr, &
             "net surface heat flux causing melt",                           &
             "always >= 0, weighted by ice area", c1, c0,                    &
             ns1, f_fmeltt_ai)

         call define_hist_field(n_a11,"a11"," ",tstr2D, tcstr, &
            "a11: component a11 of the structure tensor",      &
            "none", c1, c0,            &
            ns1, f_a11)

         call define_hist_field(n_a12,"a12"," ",tstr2D, tcstr, &
            "a12: component a12 of the structure tensor",      &
            "none", c1, c0,            &
            ns1, f_a12)

         call define_hist_field(n_e11,"e11","1/s",tstr2D, tcstr, &
            "e11: component e11 of the strain rate tensor",      &
            "none", c1, c0,            &
            ns1, f_e11)

         call define_hist_field(n_e12,"e12","1/s",tstr2D, tcstr, &
            "e12: component e12 of the strain rate tensor",      &
            "none", c1, c0,            &
            ns1, f_e12)

         call define_hist_field(n_e22,"e22","1/s",tstr2D, tcstr, &
            "e22: component e22 of the strain rate tensor",      &
            "none", c1, c0,            &
            ns1, f_e22)

         call define_hist_field(n_s11,"s11","kg/s2",tstr2D, tcstr, &
            "s11: component s11 of the stress tensor",              &
            "none", c1, c0,            &
            ns1, f_s11)

         call define_hist_field(n_s12,"s12","kg/s2",tstr2D, tcstr, &
            "s12: component s12 of the stress tensor",              &
            "none", c1, c0,            &
            ns1, f_s12)

         call define_hist_field(n_s22,"s22","kg/s2",tstr2D, tcstr, &
            "s22: component s12 of the stress tensor",              &
            "none", c1, c0,            &
            ns1, f_s22)

         call define_hist_field(n_yieldstress11,"yieldstress11","kg/s2",tstr2D, tcstr, &
            "yieldstress11: component 11 of the yieldstress tensor",                    &
            "none", c1, c0,            &
            ns1, f_yieldstress11)

         call define_hist_field(n_yieldstress12,"yieldstress12","kg/s2",tstr2D, tcstr, &
            "yieldstress12: component 12 of the yieldstress tensor",                    &
            "none", c1, c0,            &
            ns1, f_yieldstress12)

         call define_hist_field(n_yieldstress22,"yieldstress22","kg/s2",tstr2D, tcstr, &
            "yieldstress22: component 12 of the yieldstress tensor",                    &
            "none", c1, c0,            &
            ns1, f_yieldstress22)

      ! Tracers

      ! Ice Age
         call define_hist_field(n_iage,"iage","years",tstr2D, tcstr, &
             "sea ice age",                                        &
             "none", c1/(secday*days_per_year), c0,                &
             ns1, f_iage)

      ! First Year Ice Area
         call define_hist_field(n_FY,"FYarea"," ",tstr2D, tcstr, &
             "first-year ice area",                            &
             "weighted by ice area", c1, c0,                   &
              ns1, f_FY)

      ! CMIP 2D variables

         call define_hist_field(n_sithick,"sithick","m",tstr2D, tcstr,    &
             "sea ice thickness",                             &
             "volume divided by area", c1, c0,                                      &
             ns1, f_sithick)
      
         call define_hist_field(n_siage,"siage","s",tstr2D, tcstr,    &
             "sea ice age",                             &
             "none", c1, c0,                                      &
             ns1, f_siage)
      
         call define_hist_field(n_sisnthick,"sisnthick","m",tstr2D, tcstr,    &
             "sea ice snow thickness",                             &
             "snow volume divided by area", c1, c0,                                      &
             ns1, f_sisnthick)
      
         call define_hist_field(n_sitemptop,"sitemptop","K",tstr2D, tcstr,    &
             "sea ice surface temperature",                             &
             "none", c1, c0,           &
             ns1, f_sitemptop)
      
         call define_hist_field(n_sitempsnic,"sitempsnic","K",tstr2D, tcstr,    &
             "snow ice interface temperature",                             &
             "surface temperature when no snow present", c1, c0,           &
             ns1, f_sitempsnic)
      
         call define_hist_field(n_sitempbot,"sitempbot","K",tstr2D, tcstr,    &
             "sea ice bottom temperature",                             &
             "none", c1, c0,           &
             ns1, f_sitempbot)

         call define_hist_field(n_siu,"siu","m/s",ustr2D, ucstr,  &
             "ice x velocity component",                                  &
             "none", c1, c0,         &
             ns1, f_siu)
      
         call define_hist_field(n_siv,"siv","m/s",ustr2D, ucstr,  &
             "ice y velocity component",                                  &
             "none", c1, c0,         &
             ns1, f_siv)
      
         call define_hist_field(n_sidmasstranx,"sidmasstranx","kg/s",ustr2D, ucstr,  &
             "x component of snow and sea ice mass transport",                      &
             "none", c1, c0,         &
             ns1, f_sidmasstranx)
      
         call define_hist_field(n_sidmasstrany,"sidmasstrany","kg/s",ustr2D, ucstr,  &
             "y component of snow and sea ice mass transport",                      &
             "none", c1, c0,         &
             ns1, f_sidmasstrany)
      
         call define_hist_field(n_sistrxdtop,"sistrxdtop","N m-2",ustr2D, ucstr,  &
             "x component of atmospheric stress on sea ice",                      &
             "none", c1, c0,         &
             ns1, f_sistrxdtop)
      
         call define_hist_field(n_sistrydtop,"sistrydtop","N m-2",ustr2D, ucstr,  &
             "y component of atmospheric stress on sea ice",                      &
             "none", c1, c0,         &
             ns1, f_sistrydtop)
      
         call define_hist_field(n_sistrxubot,"sistrxubot","N m-2",ustr2D, ucstr,  &
             "x component of ocean stress on sea ice",                      &
             "none", c1, c0,         &
             ns1, f_sistrxubot)
      
         call define_hist_field(n_sistryubot,"sistryubot","N m-2",ustr2D, ucstr,  &
             "y component of ocean stress on sea ice",                      &
             "none", c1, c0,         &
             ns1, f_sistryubot)
      
         call define_hist_field(n_sicompstren,"sicompstren","N m-1",tstr2D, tcstr,  &
             "compressive sea ice strength",                      &
             "none", c1, c0,         &
             ns1, f_sicompstren)
      
         call define_hist_field(n_sispeed,"sispeed","m/s",ustr2D, ucstr,  &
             "ice speed",                                  &
             "none", c1, c0,         &
             ns1, f_sispeed)
      
         call define_hist_field(n_sialb,"sialb","1",tstr2D, tcstr,  &
             "sea ice albedo",                                  &
             "none", c1, c0,         &
             ns1, f_sialb)
      
         call define_hist_field(n_sihc,"sihc","J m-2",tstr2D, tcstr,  &
             "sea ice heat content",                                  &
             "none", c1, c0,         &
             ns1, f_sihc)
      
         call define_hist_field(n_sisnhc,"sisnhc","J m-2",tstr2D, tcstr,  &
             "snow heat content",                                  &
             "none", c1, c0,         &
             ns1, f_sisnhc)
      
         call define_hist_field(n_sidconcth,"sidconcth","1/s",tstr2D, tcstr,  &
             "sea ice area change from thermodynamics",              &
             "none", c1, c0,         &
             ns1, f_sidconcth)
      
         call define_hist_field(n_sidconcdyn,"sidconcdyn","1/s",tstr2D, tcstr,  &
             "sea ice area change from dynamics",                      &
             "none", c1, c0,         &
             ns1, f_sidconcdyn)
      
         call define_hist_field(n_sidmassth,"sidmassth","kg m-2 s-1",tstr2D, tcstr,  &
             "sea ice mass change from thermodynamics",              &
             "none", c1, c0,         &
             ns1, f_sidmassth)
      
         call define_hist_field(n_sidmassdyn,"sidmassdyn","kg m-2 s-1",tstr2D, tcstr,  &
             "sea ice mass change from dynamics",                      &
             "none", c1, c0,         &
             ns1, f_sidmassdyn)
      
         call define_hist_field(n_sidmassgrowthwat,"sidmassgrowthwat","kg m-2 s-1",tstr2D, tcstr,  &
             "sea ice mass change from frazil",                      &
             "none", c1, c0,         &
             ns1, f_sidmassgrowthwat)
      
         call define_hist_field(n_sidmassgrowthbot,"sidmassgrowthbot","kg m-2 s-1",tstr2D, tcstr,  &
             "sea ice mass change from basal growth",                      &
             "none", c1, c0,         &
             ns1, f_sidmassgrowthbot)
      
         call define_hist_field(n_sidmasssi,"sidmasssi","kg m-2 s-1",tstr2D, tcstr,  &
             "sea ice mass change from snow-ice formation",                      &
             "none", c1, c0,         &
             ns1, f_sidmasssi)
      
         call define_hist_field(n_sidmassevapsubl,"sidmassevapsubl","kg m-2 s-1",tstr2D, tcstr,  &
             "sea ice mass change from evaporation and sublimation",                      &
             "none", c1, c0,         &
             ns1, f_sidmassevapsubl)
      
         call define_hist_field(n_sndmasssubl,"sndmassubl","kg m-2 s-1",tstr2D, tcstr,  &
             "snow mass change from evaporation and sublimation",                      &
             "none", c1, c0,         &
             ns1, f_sndmasssubl)
      
         call define_hist_field(n_sidmassmelttop,"sidmassmelttop","kg m-2 s-1",tstr2D, tcstr,  &
             "sea ice mass change top melt",                      &
             "none", c1, c0,         &
             ns1, f_sidmassmelttop)
      
         call define_hist_field(n_sidmassmeltbot,"sidmassmeltbot","kg m-2 s-1",tstr2D, tcstr,  &
             "sea ice mass change bottom melt",                      &
             "none", c1, c0,         &
             ns1, f_sidmassmeltbot)
      
         call define_hist_field(n_sidmasslat,"sidmasslat","kg m-2 s-1",tstr2D, tcstr,  &
             "sea ice mass change lateral melt",                      &
             "none", c1, c0,         &
             ns1, f_sidmasslat)
      
         call define_hist_field(n_sndmasssnf,"sndmasssnf","kg m-2 s-1",tstr2D, tcstr,  &
             "snow mass change from snow fall",                      &
             "none", c1, c0,         &
             ns1, f_sndmasssnf)
      
         call define_hist_field(n_sndmassmelt,"sndmassmelt","kg m-2 s-1",tstr2D, tcstr,  &
             "snow mass change from snow melt",                      &
             "none", c1, c0,         &
             ns1, f_sndmassmelt)
      
         call define_hist_field(n_siflswdtop,"siflswdtop","W/m2",tstr2D, tcstr, &
             "down shortwave flux over sea ice",                                      &
             "positive downward", c1, c0,                            &
             ns1, f_siflswdtop)
      
         call define_hist_field(n_siflswutop,"siflswutop","W/m2",tstr2D, tcstr, &
             "upward shortwave flux over sea ice",                                      &
             "positive downward", c1, c0,                            &
             ns1, f_siflswutop)
      
         call define_hist_field(n_siflswdbot,"siflswdbot","W/m2",tstr2D, tcstr, &
             "down shortwave flux at bottom of ice",                                      &
             "positive downward", c1, c0,                            &
             ns1, f_siflswdbot)
      
         call define_hist_field(n_sifllwdtop,"sifllwdtop","W/m2",tstr2D, tcstr, &
             "down longwave flux over sea ice",                                      &
             "positive downward", c1, c0,                            &
             ns1, f_sifllwdtop)
      
         call define_hist_field(n_sifllwutop,"sifllwutop","W/m2",tstr2D, tcstr, &
             "upward longwave flux over sea ice",                                      &
             "positive downward", c1, c0,                            &
             ns1, f_sifllwutop)
      
         call define_hist_field(n_siflsenstop,"siflsenstop","W/m2",tstr2D, tcstr, &
             "sensible heat flux over sea ice",                                      &
             "positive downward", c1, c0,                            &
             ns1, f_siflsenstop)
      
         call define_hist_field(n_siflsensupbot,"siflsensupbot","W/m2",tstr2D, tcstr, &
             "sensible heat flux at bottom of sea ice",                                      &
             "positive downward", c1, c0,                            &
             ns1, f_siflsensupbot)
      
         call define_hist_field(n_sifllatstop,"sifllatstop","W/m2",tstr2D, tcstr, &
             "latent heat flux over sea ice",                                      &
             "positive downward", c1, c0,                            &
             ns1, f_sifllatstop)
      
         call define_hist_field(n_siflcondtop,"siflcondtop","W/m2",tstr2D, tcstr, &
             "conductive heat flux at top of sea ice",                                      &
             "positive downward", c1, c0,                            &
             ns1, f_siflcondtop)
      
         call define_hist_field(n_siflcondbot,"siflcondbot","W/m2",tstr2D, tcstr, &
             "conductive heat flux at bottom of sea ice",                                      &
             "positive downward", c1, c0,                            &
             ns1, f_siflcondbot)
      
         call define_hist_field(n_sipr,"sipr","kg m-2 s-1",tstr2D, tcstr, &
             "rainfall over sea ice",                                      &
             "none", c1, c0,                            &
             ns1, f_sipr)
      
         call define_hist_field(n_sifb,"sifb","m",tstr2D, tcstr, &
             "sea ice freeboard above sea level",                &
             "none", c1, c0,                            &
             ns1, f_sifb)
      
         call define_hist_field(n_siflsaltbot,"siflsaltbot","kg m-2 s-1",tstr2D, tcstr, &
             "salt flux from sea ice",                                      &
             "positive downward", c1, c0,                            &
             ns1, f_siflsaltbot)
      
         call define_hist_field(n_siflfwbot,"siflfwbot","kg m-2 s-1",tstr2D, tcstr, &
             "fresh water flux from sea ice",                                      &
             "positive downward", c1, c0,                            &
             ns1, f_siflfwbot)
      
         call define_hist_field(n_siflfwdrain,"siflfwdrain","kg m-2 s-1",tstr2D, tcstr, &
             "fresh water drainage through sea ice",                                      &
             "positive downward", c1, c0,                            &
             ns1, f_siflfwdrain)
      
         call define_hist_field(n_sidragtop,"sidragtop","1",tstr2D, tcstr, &
             "atmospheric drag over sea ice",                                      &
             "none", c1, c0,                            &
             ns1, f_sidragtop)
      
         call define_hist_field(n_sirdgthick,"sirdgthick","m",tstr2D, tcstr, &
             "sea ice ridge thickness",                                      &
             "vrdg divided by ardg", c1, c0,                            &
             ns1, f_sirdgthick)
      
         call define_hist_field(n_siforcetiltx,"siforcetiltx","N m-2",tstr2D, tcstr, &
             "sea surface tilt term",                                      &
             "none", c1, c0,                            &
             ns1, f_siforcetiltx)
      
         call define_hist_field(n_siforcetilty,"siforcetilty","N m-2",tstr2D, tcstr, &
             "sea surface tile term",                                      &
             "none", c1, c0,                            &
             ns1, f_siforcetilty)
      
         call define_hist_field(n_siforcecoriolx,"siforcecoriolx","N m-2",tstr2D, tcstr, &
             "coriolis term",                                      &
             "none", c1, c0,                            &
             ns1, f_siforcecoriolx)
      
         call define_hist_field(n_siforcecorioly,"siforcecorioly","N m-2",tstr2D, tcstr, &
             "coriolis term",                                      &
             "none", c1, c0,                            &
             ns1, f_siforcecorioly)
      
         call define_hist_field(n_siforceintstrx,"siforceintstrx","N m-2",tstr2D, tcstr, &
             "internal stress term",                                      &
             "none", c1, c0,                            &
             ns1, f_siforceintstrx)
      
         call define_hist_field(n_siforceintstry,"siforceintstry","N m-2",tstr2D, tcstr, &
             "internal stress term",                                      &
             "none", c1, c0,                            &
             ns1, f_siforceintstry)

         call define_hist_field(n_sistreave,"sistreave","N m-1",ustr2D, ucstr, &
             "average normal stress",                       &
             "sistreave is instantaneous", c1, c0,                  &
             ns1, f_sistreave)
      
         call define_hist_field(n_sistremax,"sistremax","N m-1",ustr2D, ucstr, &
             "maximum shear stress",                       &
             "sistremax is instantaneous", c1, c0,                  &
             ns1, f_sistremax)
      
      
      endif ! if (histfreq(ns1) /= 'x') then
      enddo ! ns1

      ! other 2D history variables

      ! mechanical redistribution
      call init_hist_mechred_2D

      ! melt ponds
      if (tr_pond) call init_hist_pond_2D

      ! biogeochemistry
      if (tr_aero .or. tr_brine .or. skl_bgc) call init_hist_bgc_2D

      if (formdrag) call init_hist_drag_2D

      !-----------------------------------------------------------------
      ! 3D (category) variables looped separately for ordering
      !-----------------------------------------------------------------
      do ns1 = 1, nstreams
      if (histfreq(ns1) /= 'x') then

           call define_hist_field(n_aicen,"aicen","1",tstr3Dc, tcstr, & 
              "ice area, categories","none", c1, c0,                  &            
              ns1, f_aicen)

           call define_hist_field(n_vicen,"vicen","m",tstr3Dc, tcstr, & 
              "ice volume, categories","none", c1, c0,                &            
              ns1, f_vicen)

           call define_hist_field(n_vsnon,"vsnon","m",tstr3Dc, tcstr, &
              "snow depth on ice, categories","volume per unit area of snow", c1, c0, &           
              ns1, f_vsnon)

           call define_hist_field(n_fswsfcn,"fswsfcn","W m-2",tstr3Dc, tcstr, &
              "surface absorbed shortwave, categories","none", c1, c0, &           
              ns1, f_fswsfcn)

           call define_hist_field(n_fswintn,"fswintn","W m-2",tstr3Dc, tcstr, &
              "internal absorbed shortwave, categories","none", c1, c0, &           
              ns1, f_fswintn)

           call define_hist_field(n_fswthrun,"fswthrun","W m-2",tstr3Dc, tcstr, &
              "penetrating shortwave, categories","none", c1, c0, &           
              ns1, f_fswthrun)

           call define_hist_field(n_snowfracn,"snowfracn","1",tstr3Dc, tcstr, &
             "category mean snow fraction",                     &
             "snow fraction per unit grid cell area", c1, c0,       &
              ns1, f_snowfracn)

           call define_hist_field(n_fsurfn_ai,"fsurfn_ai","W/m2",tstr3Dc, tcstr, & 
              "net surface heat flux, categories","weighted by ice area", c1, c0, &            
              ns1, f_fsurfn_ai)
   
           call define_hist_field(n_fcondtopn_ai,"fcondtopn_ai","W/m2",tstr3Dc, tcstr, &
              "top sfc conductive heat flux, cat","weighted by ice area", c1, c0,       &
              ns1, f_fcondtopn_ai)

           call define_hist_field(n_fmelttn_ai,"fmelttn_ai","W/m2",tstr3Dc, tcstr, & 
              "net sfc heat flux causing melt, cat","weighted by ice area", c1, c0, &            
              ns1, f_fmelttn_ai)

           call define_hist_field(n_flatn_ai,"flatn_ai","W/m2",tstr3Dc, tcstr, & 
              "latent heat flux, category","weighted by ice area", c1, c0,      &            
              ns1, f_flatn_ai)

           call define_hist_field(n_fsensn_ai,"fsensn_ai","W/m2",tstr3Dc, tcstr, & 
              "sensible heat flux, category","weighted by ice area", c1, c0,      &            
              ns1, f_fsensn_ai)

           call define_hist_field(n_keffn_top,"keffn_top","W/m2/K",tstr3Dc, tcstr, &
              "effective thermal conductivity of the top ice layer, categories", &
              "multilayer scheme", c1, c0,      &           
              ns1, f_keffn_top)

           ! CMIP 3D fields
           call define_hist_field(n_siitdconc,"siitdconc","1",tstr3Dc, tcstr, & 
              "ice area, categories","none", c1, c0,                  &            
              ns1, f_siitdconc)

           call define_hist_field(n_siitdthick,"siitdthick","m",tstr3Dc, tcstr, & 
              "ice thickness, categories","none", c1, c0,                  &            
              ns1, f_siitdthick)

           call define_hist_field(n_siitdsnthick,"siitdsnthick","m",tstr3Dc, tcstr, & 
              "snow thickness, categories","none", c1, c0,                  &            
              ns1, f_siitdsnthick)

      endif ! if (histfreq(ns1) /= 'x') then
      enddo ! ns1

      ! other 3D (category) history variables

      ! mechanical redistribution
      call init_hist_mechred_3Dc

      ! melt ponds
      if (tr_pond) call init_hist_pond_3Dc

      ! biogeochemistry
      if (tr_brine) call init_hist_bgc_3Dc

      !-----------------------------------------------------------------
      ! 3D (vertical) variables must be looped separately
      !-----------------------------------------------------------------

!      do ns1 = 1, nstreams
!      if (histfreq(ns1) /= 'x') then

!         call define_hist_field(n_field3dz,"field3dz","1",tstr3Dz, tcstr, & 
!            "example 3dz field",                    &
!            "vertical profile", c1, c0,                  &
!            ns1, f_field3dz)

!      endif ! if (histfreq(ns1) /= 'x') then
!      enddo ! ns1 

      !-----------------------------------------------------------------
      ! 4D (categories, vertical) variables must be looped separately
      !-----------------------------------------------------------------

      do ns1 = 1, nstreams
      if (histfreq(ns1) /= 'x') then

         call define_hist_field(n_Tinz,"Tinz","Celsius",tstr4Di, tcstr, & 
            "ice internal temperatures on CICE grid",          &
            "vertical profile", c1, c0,                    &
            ns1, f_Tinz)

         call define_hist_field(n_Sinz,"Sinz","ppt",tstr4Di, tcstr, & 
            "ice internal bulk salinity",          &
            "vertical profile", c1, c0,                    &
            ns1, f_Sinz)

      endif ! if (histfreq(ns1) /= 'x') then
      enddo ! ns1

      do ns1 = 1, nstreams
      if (histfreq(ns1) /= 'x') then

         call define_hist_field(n_Tsnz,"Tsnz","Celsius",tstr4Ds, tcstr, & 
            "snow internal temperatures",          &
            "vertical profile", c1, c0,                    &
            ns1, f_Tsnz)

      endif ! if (histfreq(ns1) /= 'x') then
      enddo

       if (f_Tinz   (1:1) /= 'x') then
            if (allocated(Tinz4d)) deallocate(Tinz4d)
            allocate(Tinz4d(nx_block,ny_block,nzilyr,ncat_hist))
       endif
       if (f_Sinz   (1:1) /= 'x')  then
            if (allocated(Sinz4d)) deallocate(Sinz4d)
            allocate(Sinz4d(nx_block,ny_block,nzilyr,ncat_hist))
       endif
       if (f_Tsnz   (1:1) /= 'x') then
            if (allocated(Tsnz4d)) deallocate(Tsnz4d)
            allocate(Tsnz4d(nx_block,ny_block,nzslyr,ncat_hist))
       endif

      ! other 4D history variables

      ! biogeochemistry
      if (tr_brine) call init_hist_bgc_4Db

      !-----------------------------------------------------------------
      ! fill igrd array with namelist values
      !-----------------------------------------------------------------

      igrd=.true.

      igrd(n_tmask     ) = f_tmask
      igrd(n_blkmask   ) = f_blkmask
      igrd(n_tarea     ) = f_tarea
      igrd(n_uarea     ) = f_uarea
      igrd(n_dxt       ) = f_dxt
      igrd(n_dyt       ) = f_dyt
      igrd(n_dxu       ) = f_dxu
      igrd(n_dyu       ) = f_dyu
      igrd(n_HTN       ) = f_HTN
      igrd(n_HTE       ) = f_HTE
      igrd(n_ANGLE     ) = f_ANGLE
      igrd(n_ANGLET    ) = f_ANGLET

      igrdz=.true.
      igrdz(n_NCAT     ) = f_NCAT
      igrdz(n_VGRDi    ) = f_VGRDi
      igrdz(n_VGRDs    ) = f_VGRDs
      igrdz(n_VGRDb    ) = f_VGRDb

      !-----------------------------------------------------------------
      ! diagnostic output
      !-----------------------------------------------------------------

      ntmp(:) = 0
      if (my_task == master_task) then
        write(nu_diag,*) ' '
        write(nu_diag,*) 'The following variables will be ', &
                         'written to the history tape: '
        write(nu_diag,101) 'description','units','variable','frequency','x'
        do n=1,num_avail_hist_fields_tot
           if (avail_hist_fields(n)%vhistfreq_n /= 0) &
           write(nu_diag,100) avail_hist_fields(n)%vdesc, &
              avail_hist_fields(n)%vunit, avail_hist_fields(n)%vname, &
              avail_hist_fields(n)%vhistfreq,avail_hist_fields(n)%vhistfreq_n
           do ns = 1, nstreams
              if (avail_hist_fields(n)%vhistfreq == histfreq(ns)) &
                 ntmp(ns)=ntmp(ns)+1
           enddo
        enddo ! num_avail_hist_fields_tot
        write(nu_diag,*) ' '
      endif
  100 format (1x,a40,2x,a16,2x,a12,1x,a1,2x,i6)
  101 format (2x,a19,10x,a16,9x,a12,2x,a,3x,a1)

      call broadcast_array(ntmp, master_task)
      do ns = 1, nstreams
         if (ntmp(ns)==0) histfreq_n(ns) = 0
      enddo

      !-----------------------------------------------------------------
      ! initialize the history arrays
      !-----------------------------------------------------------------

      if (allocated(a2D)) deallocate(a2D)
      if (num_avail_hist_fields_2D > 0) &
      allocate(a2D(nx_block,ny_block,num_avail_hist_fields_2D,max_blocks))

      if (allocated(a3Dc)) deallocate(a3Dc)
      if (num_avail_hist_fields_3Dc > 0) &
      allocate(a3Dc(nx_block,ny_block,ncat_hist,num_avail_hist_fields_3Dc,max_blocks))

      nzlyr = max(nzilyr, nzslyr)
      if (allocated(a3Dz)) deallocate(a3Dz)
      if (num_avail_hist_fields_3Dz > 0) &
      allocate(a3Dz(nx_block,ny_block,nzlyr,num_avail_hist_fields_3Dz,max_blocks))

      nzlyrb = nzblyr
      if (allocated(a3Db)) deallocate(a3Db)
      if (num_avail_hist_fields_3Db > 0) &
      allocate(a3Db(nx_block,ny_block,nzlyrb,num_avail_hist_fields_3Db,max_blocks))

      if (allocated(a4Di)) deallocate(a4Di)
      if (num_avail_hist_fields_4Di > 0) &
      allocate(a4Di(nx_block,ny_block,nzilyr,ncat_hist,num_avail_hist_fields_4Di,max_blocks))
      if (allocated(a4Ds)) deallocate(a4Ds)
      if (num_avail_hist_fields_4Ds > 0) &
      allocate(a4Ds(nx_block,ny_block,nzslyr,ncat_hist,num_avail_hist_fields_4Ds,max_blocks))
      if (allocated(a4Db)) deallocate(a4Db)
      if (num_avail_hist_fields_4Db > 0) &
      allocate(a4Db(nx_block,ny_block,nzblyr,ncat_hist,num_avail_hist_fields_4Db,max_blocks))

      if (allocated(a2D))  a2D (:,:,:,:)     = c0
      if (allocated(a3Dc)) a3Dc(:,:,:,:,:)   = c0
      if (allocated(a3Dz)) a3Dz(:,:,:,:,:)   = c0
      if (allocated(a3Db)) a3Db(:,:,:,:,:)   = c0
      if (allocated(a4Di)) a4Di(:,:,:,:,:,:) = c0
      if (allocated(a4Ds)) a4Ds(:,:,:,:,:,:) = c0
      if (allocated(a4Db)) a4Db(:,:,:,:,:,:) = c0
      avgct(:) = c0
      albcnt(:,:,:,:) = c0

      if (restart .and. yday >= c2) then
! restarting midyear gives erroneous onset dates
         mlt_onset = 999._dbl_kind 
         frz_onset = 999._dbl_kind 
      else
         mlt_onset = c0
         frz_onset = c0
      endif

      end subroutine init_hist

!=======================================================================

! accumulate average ice quantities or snapshots
!
! author:   Elizabeth C. Hunke, LANL

      subroutine accum_hist (dt)

      use ice_blocks, only: block, get_block, nx_block, ny_block
      use ice_domain_size, only: nilyr, nslyr
      use ice_fileunits, only: nu_diag
      use ice_constants, only: c0, c1, c100, p25, p5, puny, secday, depressT, rhofresh, Tffresh, &
          awtvdr, awtidr, awtvdf, awtidf, Lfresh, rhoi, rhos, rhow, cp_ice, spval_dbl, hs_min, &
          p001, ice_ref_salinity
      use ice_domain, only: blocks_ice, nblocks
      use ice_grid, only: tmask, lmask_n, lmask_s, tarea, dxu, dyu
      use ice_calendar, only: new_year, write_history, &
                              write_ic, time, histfreq, nstreams, month, &
                              new_month
      use ice_dyn_eap, only: a11, a12, e11, e12, e22, s11, s12, s22, &
          yieldstress11, yieldstress12, yieldstress22
      use ice_dyn_shared, only: kdyn, principal_stress
      use ice_flux, only: fsw, flw, fsnow, frain, sst, sss, uocn, vocn, &
          frzmlt_init, fswfac, fswabs, fswthru, alvdr, alvdf, alidr, alidf, &
          albice, albsno, albpnd, coszen, flat, fsens, flwout, evap, evapi, evaps, &
          Tair, Tref, Qref, congel, frazil, frazil_diag, snoice, dsnow, &
          melts, meltb, meltt, meltl, fresh, fsalt, fresh_ai, fsalt_ai, &
          fhocn, fhocn_ai, uatm, vatm, &
          fswthru_ai, strairx, strairy, strtltx, strtlty, strintx, strinty, &
          strocnx, strocny, fm, daidtt, dvidtt, daidtd, dvidtd, fsurf, &
          fcondtop, fsurfn, fcondtopn, flatn, fsensn, albcnt, prs_sig, &
          fcondbot, fcondbotn, update_ocn_f, &
          stressp_1, stressm_1, stress12_1, &
          stressp_2, stressm_2, stress12_2, &
          stressp_3, stressm_3, stress12_3, &
          stressp_4, stressm_4, stress12_4, sig1, sig2, &
          mlt_onset, frz_onset, dagedtt, dagedtd, fswint_ai, keffn_top, &
<<<<<<< HEAD
          snowfrac, alvdr_ai, alvdf_ai, alidr_ai, alidf_ai, Tbot, Tsnic
      use ice_snowphys, only: snowfonice, snow2ocn
=======
          snowfrac, alvdr_ai, alvdf_ai, alidr_ai, alidf_ai, Tbot, Tsnice
>>>>>>> 2a18d404
      use ice_atmo, only: formdrag, Cd_atm
      use ice_meltpond_cesm, only: hs0
      use ice_history_shared ! almost everything
      use ice_history_write, only: ice_write_hist
      use ice_history_bgc, only: accum_hist_bgc
      use ice_history_mechred, only: accum_hist_mechred
      use ice_history_pond, only: accum_hist_pond
      use ice_history_drag, only: accum_hist_drag
      use ice_state ! almost everything
      use ice_shortwave, only: snowfracn, fswsfcn, fswintn, fswthrun
      use ice_therm_shared, only: calculate_Tin_from_qin, Tmlt, ktherm
      use ice_therm_mushy, only: temperature_mush, temperature_snow, density_brine, liquid_fraction
      use ice_timers, only: ice_timer_start, ice_timer_stop, timer_readwrite
      use ice_zbgc_shared, only: skl_bgc

      real (kind=dbl_kind), intent(in) :: &
         dt      ! time step

      ! local variables

      integer (kind=int_kind) :: &
           i,j,k,ic,n,ns,nn, &
           iblk             , & ! block index
           ilo,ihi,jlo,jhi  , & ! beginning and end of physical domain
           nstrm                ! nstreams (1 if writing initial condition)

      real (kind=dbl_kind) :: &
           ravgct           , & ! 1/avgct
           ravgctz                ! 1/avgct

      real (kind=dbl_kind) :: & 
           qn                , & ! temporary variable for enthalpy
           hs                , & ! temporary variable for snow depth
           rho_ocn           , & ! temporary variable for ocean density
           rho_ice           , & ! temporary variable for ice/brine density
           Tice              , & ! temporary variable for ice/brine temperature
           Sbr               , & ! temporary variable for brine salinity
           phi               , & ! temporary variable for ice/brine fraction
           rhob              , & ! temporary variable for brine density
           dfresh            , & ! temporary variable for fresh water
           dfsalt            , & ! temporary variable for salt
           Tmlts                 !  temporary variable for melting temperature

      real (kind=dbl_kind), dimension (nx_block,ny_block) :: &
         worka, workb, ravgip

      real (kind=dbl_kind), dimension (nx_block,ny_block,ncat_hist) :: &
         worka3, ravgipn

      type (block) :: &
         this_block           ! block information for current block

      !---------------------------------------------------------------
      ! increment step counter
      !---------------------------------------------------------------

      n2D     = num_avail_hist_fields_2D
      n3Dccum = n2D     + num_avail_hist_fields_3Dc
      n3Dzcum = n3Dccum + num_avail_hist_fields_3Dz
      n3Dbcum = n3Dzcum + num_avail_hist_fields_3Db
      n4Dicum = n3Dbcum + num_avail_hist_fields_4Di
      n4Dscum = n4Dicum + num_avail_hist_fields_4Ds 
      n4Dbcum = n4Dscum + num_avail_hist_fields_4Db ! should equal num_avail_hist_fields_tot

      do ns = 1,nstreams
         if (.not. hist_avg .or. histfreq(ns) == '1') then  ! write snapshots
           do n = 1,n2D
              if (avail_hist_fields(n)%vhistfreq == histfreq(ns)) &
                  a2D(:,:,n,:) = c0
           enddo
           do n = n2D + 1, n3Dccum                  
              nn = n - n2D
              if (avail_hist_fields(n)%vhistfreq == histfreq(ns)) &
                  a3Dc(:,:,:,nn,:) = c0
           enddo
           do n = n3Dccum + 1, n3Dzcum
              nn = n - n3Dccum
              if (avail_hist_fields(n)%vhistfreq == histfreq(ns)) &
                  a3Dz(:,:,:,nn,:) = c0
           enddo
           do n = n3Dzcum + 1, n3Dbcum
              nn = n - n3Dzcum
              if (avail_hist_fields(n)%vhistfreq == histfreq(ns)) &
                  a3Db(:,:,:,nn,:) = c0
           enddo
           do n = n3Dbcum + 1, n4Dicum
              nn = n - n3Dbcum
              if (avail_hist_fields(n)%vhistfreq == histfreq(ns)) &
                  a4Di(:,:,:,:,nn,:) = c0
           enddo
           do n = n4Dicum + 1, n4Dscum
              nn = n - n4Dicum
              if (avail_hist_fields(n)%vhistfreq == histfreq(ns)) &
                  a4Ds(:,:,:,:,nn,:) = c0
           enddo
           do n = n4Dscum + 1, n4Dbcum
              nn = n - n4Dscum
              if (avail_hist_fields(n)%vhistfreq == histfreq(ns)) &
                  a4Db(:,:,:,:,nn,:) = c0
           enddo
           avgct(ns) = c1
         else                      ! write averages over time histfreq
           avgct(ns) = avgct(ns) + c1
!           if (avgct(ns) == c1) time_beg(ns) = (time-dt)/int(secday)
           if (avgct(ns) == c1) then
              time_beg(ns) = (time-dt)/int(secday)
              time_beg(ns) = real(time_beg(ns),kind=real_kind)
           endif
         endif
      enddo

      !---------------------------------------------------------------
      ! increment field
      !---------------------------------------------------------------

      !$OMP PARALLEL DO PRIVATE(iblk,i,j,ilo,ihi,jlo,jhi,this_block, &
      !$OMP k,n,qn,ns,hs,rho_ocn,rho_ice,Tice,Sbr,phi,rhob,dfresh,dfsalt,&
      !$OMP worka,workb,Tinz4d,Sinz4d,Tsnz4d,worka3)
      do iblk = 1, nblocks
         this_block = get_block(blocks_ice(iblk),iblk)         
         ilo = this_block%ilo
         ihi = this_block%ihi
         jlo = this_block%jlo
         jhi = this_block%jhi

         ! Need to always accumulate ice fraction.
         call accum_hist_field(n_aice,   iblk, aice(:,:,iblk), a2D)

!        if (f_example(1:1) /= 'x') &
!            call accum_hist_field(n_example,iblk, vice(:,:,iblk), a2D)
         if (f_hi     (1:1) /= 'x') &
             call accum_hist_field(n_hi,     iblk, vice(:,:,iblk), a2D)
         if (f_hs     (1:1) /= 'x') &
             call accum_hist_field(n_hs,     iblk, vsno(:,:,iblk), a2D)
         if (f_snowfrac(1:1) /= 'x') &
             call accum_hist_field(n_snowfrac, iblk, snowfrac(:,:,iblk), a2D)
         if (f_Tsfc   (1:1) /= 'x') &
             call accum_hist_field(n_Tsfc,   iblk, trcr(:,:,nt_Tsfc,iblk), a2D)
         if (f_uvel   (1:1) /= 'x') &
             call accum_hist_field(n_uvel,   iblk, uvel(:,:,iblk), a2D)
         if (f_vvel   (1:1) /= 'x') &
             call accum_hist_field(n_vvel,   iblk, vvel(:,:,iblk), a2D)
         if (f_uatm   (1:1) /= 'x') &
             call accum_hist_field(n_uatm,   iblk, uatm(:,:,iblk), a2D)
         if (f_vatm   (1:1) /= 'x') &
             call accum_hist_field(n_vatm,   iblk, vatm(:,:,iblk), a2D)

         if (f_sice   (1:1) /= 'x') then
             do j = jlo, jhi
             do i = ilo, ihi
                worka(i,j) = c0
                do k = 1, nzilyr
                   worka(i,j) = worka(i,j) + trcr(i,j,nt_sice+k-1,iblk)
                enddo
                worka(i,j) = worka(i,j) / nzilyr
             enddo
             enddo
             call accum_hist_field(n_sice,   iblk, worka(:,:), a2D)
         endif

         if (f_fswdn  (1:1) /= 'x') &
             call accum_hist_field(n_fswdn,  iblk, fsw(:,:,iblk), a2D)

         workb(:,:) = aice_init(:,:,iblk)

         if (f_flwdn  (1:1) /= 'x') &
             call accum_hist_field(n_flwdn,  iblk, flw(:,:,iblk), a2D)
         if (f_snow   (1:1) /= 'x') &
             call accum_hist_field(n_snow,   iblk, fsnow(:,:,iblk), a2D)
         if (f_snow_ai(1:1) /= 'x') &
             call accum_hist_field(n_snow_ai,iblk, fsnow(:,:,iblk)*workb(:,:), a2D)
         if (f_rain   (1:1) /= 'x') &
             call accum_hist_field(n_rain,   iblk, frain(:,:,iblk), a2D)
         if (f_rain_ai(1:1) /= 'x') &
             call accum_hist_field(n_rain_ai,iblk, frain(:,:,iblk)*workb(:,:), a2D)

         if (f_sst    (1:1) /= 'x') &
             call accum_hist_field(n_sst,    iblk, sst(:,:,iblk), a2D)
         if (f_sss    (1:1) /= 'x') &
             call accum_hist_field(n_sss,    iblk, sss(:,:,iblk), a2D)
         if (f_uocn   (1:1) /= 'x') &
             call accum_hist_field(n_uocn,   iblk, uocn(:,:,iblk), a2D)
         if (f_vocn   (1:1) /= 'x') &
             call accum_hist_field(n_vocn,   iblk, vocn(:,:,iblk), a2D)
         if (f_frzmlt (1:1) /= 'x') &
             call accum_hist_field(n_frzmlt, iblk, frzmlt_init(:,:,iblk), a2D)

         if (f_fswfac (1:1) /= 'x') &
             call accum_hist_field(n_fswfac, iblk, fswfac(:,:,iblk), a2D)
         if (f_fswabs (1:1) /= 'x') &
             call accum_hist_field(n_fswabs, iblk, fswabs(:,:,iblk), a2D)

         if (f_fswint_ai (1:1) /= 'x') &
             call accum_hist_field(n_fswint_ai, iblk, fswint_ai(:,:,iblk), a2D)

         workb(:,:) = aice(:,:,iblk)

         if (f_fswabs_ai(1:1)/= 'x') &
             call accum_hist_field(n_fswabs_ai, iblk, fswabs(:,:,iblk)*workb(:,:), a2D)
         if (f_fswup(1:1) /= 'x') then
           worka(:,:) = c0
           do j = jlo, jhi
           do i = ilo, ihi
              if (aice_init(i,j,iblk) > puny) then
                 worka(i,j) = (fsw(i,j,iblk)-fswabs(i,j,iblk) &
                            * aice(i,j,iblk)/aice_init(i,j,iblk))
              endif
           enddo
           enddo
           call accum_hist_field(n_fswup, iblk, worka(:,:), a2D)
         endif

         if (f_albsni (1:1) /= 'x') &
             call accum_hist_field(n_albsni, iblk, &
                                  (awtvdr*alvdr(:,:,iblk) &
                                 + awtidr*alidr(:,:,iblk) &
                                 + awtvdf*alvdf(:,:,iblk) &
                                 + awtidf*alidf(:,:,iblk))*workb(:,:), a2D)
         if (f_alvdr  (1:1) /= 'x') &
             call accum_hist_field(n_alvdr,  iblk, alvdr(:,:,iblk), a2D)
         if (f_alidr  (1:1) /= 'x') &
             call accum_hist_field(n_alidr,  iblk, alidr(:,:,iblk), a2D)
         if (f_alvdf  (1:1) /= 'x') &
             call accum_hist_field(n_alvdf,  iblk, alvdf(:,:,iblk), a2D)
         if (f_alidf  (1:1) /= 'x') &
             call accum_hist_field(n_alidf,  iblk, alidf(:,:,iblk), a2D)
         if (f_alvdr_ai  (1:1) /= 'x') &
             call accum_hist_field(n_alvdr_ai,  iblk, alvdr_ai(:,:,iblk), a2D)
         if (f_alidr_ai  (1:1) /= 'x') &
             call accum_hist_field(n_alidr_ai,  iblk, alidr_ai(:,:,iblk), a2D)
         if (f_alvdf_ai  (1:1) /= 'x') &
             call accum_hist_field(n_alvdf_ai,  iblk, alvdf_ai(:,:,iblk), a2D)
         if (f_alidf_ai  (1:1) /= 'x') &
             call accum_hist_field(n_alidf_ai,  iblk, alidf_ai(:,:,iblk), a2D)

         if (f_albice (1:1) /= 'x') &
             call accum_hist_field(n_albice, iblk, albice(:,:,iblk), a2D)
         if (f_albsno (1:1) /= 'x') &
             call accum_hist_field(n_albsno, iblk, albsno(:,:,iblk), a2D)
         if (f_albpnd (1:1) /= 'x') &
             call accum_hist_field(n_albpnd, iblk, albpnd(:,:,iblk), a2D)
         if (f_coszen (1:1) /= 'x') &
             call accum_hist_field(n_coszen, iblk, coszen(:,:,iblk), a2D)

         if (f_flat   (1:1) /= 'x') &
             call accum_hist_field(n_flat,   iblk, flat(:,:,iblk), a2D)
         if (f_flat_ai(1:1) /= 'x') &
             call accum_hist_field(n_flat_ai,iblk, flat(:,:,iblk)*workb(:,:), a2D)
         if (f_fsens  (1:1) /= 'x') &
             call accum_hist_field(n_fsens,   iblk, fsens(:,:,iblk), a2D)
         if (f_fsens_ai(1:1)/= 'x') &
             call accum_hist_field(n_fsens_ai,iblk, fsens(:,:,iblk)*workb(:,:), a2D)
         if (f_flwup  (1:1) /= 'x') &
             call accum_hist_field(n_flwup,   iblk, flwout(:,:,iblk), a2D)
         if (f_flwup_ai(1:1)/= 'x') &
             call accum_hist_field(n_flwup_ai,iblk, flwout(:,:,iblk)*workb(:,:), a2D)
         if (f_evap   (1:1) /= 'x') &
             call accum_hist_field(n_evap,   iblk, evap(:,:,iblk), a2D)
         if (f_evap_ai(1:1) /= 'x') &
             call accum_hist_field(n_evap_ai,iblk, evap(:,:,iblk)*workb(:,:), a2D)

         if (f_Tair   (1:1) /= 'x') &
             call accum_hist_field(n_Tair,   iblk, Tair(:,:,iblk), a2D)

!        Make sure zeros are not added in for Tref or Qref
         if (f_Tref(1:1) /= 'x') then
           worka(:,:) = c0
           do j = jlo, jhi
           do i = ilo, ihi
              if (aice_init(i,j,iblk) > puny) &
                 worka(i,j) = aice(i,j,iblk)*(aice(i,j,iblk)*Tref(i,j,iblk)/aice_init(i,j,iblk))
           enddo
           enddo
           call accum_hist_field(n_Tref, iblk, worka(:,:), a2D)
         endif
	 if (f_Qref(1:1) /= 'x') then
	   worka(:,:) = c0
	   do j = jlo, jhi
	   do i = ilo, ihi
              if (aice_init(i,j,iblk) > puny) &
                 worka(i,j) = aice(i,j,iblk)*(aice(i,j,iblk)*Qref(i,j,iblk)/aice_init(i,j,iblk))
	   enddo
	   enddo
	   call accum_hist_field(n_Qref, iblk, worka(:,:), a2D)
	 endif
!        if (f_Tref   (1:1) /= 'x') &
!            call accum_hist_field(n_Tref,   iblk, Tref(:,:,iblk), a2D)
!        if (f_Qref   (1:1) /= 'x') &
!            call accum_hist_field(n_Qref,   iblk, Qref(:,:,iblk), a2D)
         if (f_congel (1:1) /= 'x') &
             call accum_hist_field(n_congel, iblk, congel(:,:,iblk), a2D)
         if (f_frazil (1:1) /= 'x') &
             call accum_hist_field(n_frazil, iblk, frazil(:,:,iblk), a2D)
         if (f_snoice (1:1) /= 'x') &
             call accum_hist_field(n_snoice, iblk, snoice(:,:,iblk), a2D)
         if (f_dsnow (1:1) /= 'x') &
             call accum_hist_field(n_dsnow, iblk, dsnow(:,:,iblk), a2D)
!jd
         if (f_sn2oc (1:1) /= 'x') &
             call accum_hist_field(n_sn2oc, iblk, snow2ocn(:,:,iblk), a2D)
         if (f_snfonice (1:1) /= 'x') &
             call accum_hist_field(n_snfonice, iblk, snowfonice(:,:,iblk), a2D)
!jd
         if (f_meltt  (1:1) /= 'x') &
             call accum_hist_field(n_meltt,  iblk, meltt(:,:,iblk), a2D)
         if (f_melts  (1:1) /= 'x') &
              call accum_hist_field(n_melts,  iblk, melts(:,:,iblk), a2D)
         if (f_meltb  (1:1) /= 'x') &
             call accum_hist_field(n_meltb,  iblk, meltb(:,:,iblk), a2D)
         if (f_meltl  (1:1) /= 'x') &
             call accum_hist_field(n_meltl,  iblk, meltl(:,:,iblk), a2D)

         if (f_fresh  (1:1) /= 'x') &
             call accum_hist_field(n_fresh,   iblk, fresh(:,:,iblk), a2D)
         if (f_fresh_ai(1:1)/= 'x') &
             call accum_hist_field(n_fresh_ai,iblk, fresh_ai(:,:,iblk), a2D)
         if (f_fsalt  (1:1) /= 'x') &
             call accum_hist_field(n_fsalt,   iblk, fsalt(:,:,iblk), a2D)
         if (f_fsalt_ai(1:1)/= 'x') &
             call accum_hist_field(n_fsalt_ai,iblk, fsalt_ai(:,:,iblk), a2D)

         if (f_fhocn  (1:1) /= 'x') &
             call accum_hist_field(n_fhocn,   iblk, fhocn(:,:,iblk), a2D)
         if (f_fhocn_ai(1:1)/= 'x') &
             call accum_hist_field(n_fhocn_ai,iblk, fhocn_ai(:,:,iblk), a2D)
         if (f_fswthru(1:1) /= 'x') &
             call accum_hist_field(n_fswthru, iblk, fswthru(:,:,iblk), a2D)
         if (f_fswthru_ai(1:1)/= 'x') &
             call accum_hist_field(n_fswthru_ai,iblk, fswthru_ai(:,:,iblk), a2D)
               
         if (f_strairx(1:1) /= 'x') &
             call accum_hist_field(n_strairx, iblk, strairx(:,:,iblk), a2D)
         if (f_strairy(1:1) /= 'x') &
             call accum_hist_field(n_strairy, iblk, strairy(:,:,iblk), a2D)
         if (f_strtltx(1:1) /= 'x') &
             call accum_hist_field(n_strtltx, iblk, strtltx(:,:,iblk), a2D)
         if (f_strtlty(1:1) /= 'x') &
             call accum_hist_field(n_strtlty, iblk, strtlty(:,:,iblk), a2D)
         if (f_strcorx(1:1) /= 'x') &
             call accum_hist_field(n_strcorx, iblk, fm(:,:,iblk)*vvel(:,:,iblk), a2D)
         if (f_strcory(1:1) /= 'x') &
             call accum_hist_field(n_strcory, iblk,-fm(:,:,iblk)*uvel(:,:,iblk), a2D)
         if (f_strocnx(1:1) /= 'x') &
             call accum_hist_field(n_strocnx, iblk, strocnx(:,:,iblk), a2D)
         if (f_strocny(1:1) /= 'x') &
             call accum_hist_field(n_strocny, iblk, strocny(:,:,iblk), a2D)
         if (f_strintx(1:1) /= 'x') &
             call accum_hist_field(n_strintx, iblk, strintx(:,:,iblk), a2D)
         if (f_strinty(1:1) /= 'x') &
             call accum_hist_field(n_strinty, iblk, strinty(:,:,iblk), a2D)
         if (f_strength(1:1)/= 'x') &
             call accum_hist_field(n_strength,iblk, strength(:,:,iblk), a2D)

! The following fields (divu, shear, sig1, and sig2) will be smeared
!  if averaged over more than a few days.
! Snapshots may be more useful (see below).

!        if (f_divu   (1:1) /= 'x') &
!             call accum_hist_field(n_divu,    iblk, divu(:,:,iblk), a2D)
!        if (f_shear  (1:1) /= 'x') &
!             call accum_hist_field(n_shear,   iblk, shear(:,:,iblk), a2D)
!        if (f_sig1   (1:1) /= 'x') &
!             call accum_hist_field(n_sig1,    iblk, sig1(:,:,iblk), a2D)
!        if (f_sig2   (1:1) /= 'x') &
!             call accum_hist_field(n_sig2,    iblk, sig2(:,:,iblk), a2D)
!        if (f_trsig  (1:1) /= 'x') &
!             call accum_hist_field(n_trsig,   iblk, trsig(:,:,iblk), a2D)

         if (f_dvidtt (1:1) /= 'x') &
             call accum_hist_field(n_dvidtt,  iblk, dvidtt(:,:,iblk), a2D)
         if (f_dvidtd (1:1) /= 'x') &
             call accum_hist_field(n_dvidtd,  iblk, dvidtd(:,:,iblk), a2D)
         if (f_daidtt (1:1) /= 'x') &
             call accum_hist_field(n_daidtt,  iblk, daidtt(:,:,iblk), a2D)
         if (f_daidtd (1:1) /= 'x') &
             call accum_hist_field(n_daidtd,  iblk, daidtd(:,:,iblk), a2D)
         if (f_dagedtt (1:1) /= 'x') &
             call accum_hist_field(n_dagedtt, iblk, dagedtt(:,:,iblk), a2D)
         if (f_dagedtd (1:1) /= 'x') &
             call accum_hist_field(n_dagedtd, iblk, dagedtd(:,:,iblk), a2D)

         if (f_fsurf_ai(1:1)/= 'x') &
             call accum_hist_field(n_fsurf_ai,iblk, fsurf(:,:,iblk)*workb(:,:), a2D)
         if (f_fcondtop_ai(1:1)/= 'x') &
             call accum_hist_field(n_fcondtop_ai, iblk, &
                                                 fcondtop(:,:,iblk)*workb(:,:), a2D)

         if (f_icepresent(1:1) /= 'x') then
           worka(:,:) = c0
           do j = jlo, jhi
           do i = ilo, ihi
              if (aice(i,j,iblk) > puny) worka(i,j) = c1
           enddo
           enddo
           call accum_hist_field(n_icepresent, iblk, worka(:,:), a2D)
         endif

         ! 2D CMIP fields

         if (f_sithick(1:1) /= 'x') then
           worka(:,:) = c0
           do j = jlo, jhi
           do i = ilo, ihi
              if (aice(i,j,iblk) > puny) worka(i,j) = vice(i,j,iblk)
           enddo
           enddo
           call accum_hist_field(n_sithick, iblk, worka(:,:), a2D)
         endif

         if (f_siage(1:1) /= 'x') then
           worka(:,:) = c0
           do j = jlo, jhi
           do i = ilo, ihi
              if (aice(i,j,iblk) > puny) worka(i,j) = aice(i,j,iblk)*trcr(i,j,nt_iage,iblk)
           enddo
           enddo
           call accum_hist_field(n_siage, iblk, worka(:,:), a2D)
         endif

         if (f_sisnthick(1:1) /= 'x') then
           worka(:,:) = c0
           do j = jlo, jhi
           do i = ilo, ihi
              if (vsno(i,j,iblk) > puny) &
                 worka(i,j) = vsno(i,j,iblk)
           enddo
           enddo
           call accum_hist_field(n_sisnthick, iblk, worka(:,:), a2D)
         endif

         if (f_sitemptop(1:1) /= 'x') then
           worka(:,:) = c0
           do j = jlo, jhi
           do i = ilo, ihi
              if (aice(i,j,iblk) > puny) &
              worka(i,j) = aice(i,j,iblk)*(trcr(i,j,nt_Tsfc,iblk)+Tffresh)
           enddo
           enddo
           call accum_hist_field(n_sitemptop, iblk, worka(:,:), a2D)
         endif

         if (f_sitempsnic(1:1) /= 'x') then
           worka(:,:) = c0
           do j = jlo, jhi
           do i = ilo, ihi
              if (vsno(i,j,iblk) > puny .and. aice_init(i,j,iblk) > puny) then
                 worka(i,j) = aice(i,j,iblk)*(Tsnice(i,j,iblk)/aice_init(i,j,iblk)+Tffresh)
              else
                 worka(i,j) = aice(i,j,iblk)*(trcr(i,j,nt_Tsfc,iblk)+Tffresh)
              endif
           enddo
           enddo
           call accum_hist_field(n_sitempsnic, iblk, worka(:,:), a2D)
         endif

         if (f_sitempbot(1:1) /= 'x') then
           worka(:,:) = c0
           do j = jlo, jhi
           do i = ilo, ihi
              if (aice_init(i,j,iblk) > puny) &
                 worka(i,j) = aice(i,j,iblk)*(Tbot(i,j,iblk)/aice_init(i,j,iblk)+Tffresh)
           enddo
           enddo
           call accum_hist_field(n_sitempbot, iblk, worka(:,:), a2D)
         endif

         if (f_siu(1:1) /= 'x') then
           worka(:,:) = c0
           do j = jlo, jhi
           do i = ilo, ihi
              if (aice(i,j,iblk) > puny) worka(i,j) = aice(i,j,iblk)*uvel(i,j,iblk)
           enddo
           enddo
           call accum_hist_field(n_siu, iblk, worka(:,:), a2D)
         endif

         if (f_siv(1:1) /= 'x') then
           worka(:,:) = c0
           do j = jlo, jhi
           do i = ilo, ihi
              if (aice(i,j,iblk) > puny) worka(i,j) = aice(i,j,iblk)*vvel(i,j,iblk)
           enddo
           enddo
           call accum_hist_field(n_siv, iblk, worka(:,:), a2D)
         endif

         if (f_sispeed(1:1) /= 'x') then
           worka(:,:) = c0
           do j = jlo, jhi
           do i = ilo, ihi
              if (aice(i,j,iblk) > puny) worka(i,j) = aice(i,j,iblk) &
                 * sqrt(uvel(i,j,iblk)*uvel(i,j,iblk)+vvel(i,j,iblk)*vvel(i,j,iblk))
           enddo
           enddo
           call accum_hist_field(n_sispeed, iblk, worka(:,:), a2D)
         endif

         if (f_sidmasstranx(1:1) /= 'x') then
           worka(:,:) = c0
           do j = jlo, jhi
           do i = ilo, ihi
              if (aice(i,j,iblk) > puny) &
                 worka(i,j) = (rhoi*p5*(vice(i+1,j,iblk)+vice(i,j,iblk))*dyu(i,j,iblk) &
                            +  rhos*p5*(vsno(i+1,j,iblk)+vsno(i,j,iblk))*dyu(i,j,iblk)) &
                            *  p5*(uvel(i,j-1,iblk)+uvel(i,j,iblk))
           enddo
           enddo
           call accum_hist_field(n_sidmasstranx, iblk, worka(:,:), a2D)
         endif

         if (f_sidmasstrany(1:1) /= 'x') then
           worka(:,:) = c0
           do j = jlo, jhi
           do i = ilo, ihi
              if (aice(i,j,iblk) > puny) &
                 worka(i,j) = (rhoi*p5*(vice(i,j+1,iblk)+vice(i,j,iblk))*dxu(i,j,iblk) &
                            +  rhos*p5*(vsno(i,j+1,iblk)+vsno(i,j,iblk))*dxu(i,j,iblk)) &
                            *  p5*(vvel(i-1,j,iblk)+vvel(i,j,iblk))
           enddo
           enddo
           call accum_hist_field(n_sidmasstrany, iblk, worka(:,:), a2D)
         endif

         if (f_sistrxdtop(1:1) /= 'x') then
           worka(:,:) = c0
           do j = jlo, jhi
           do i = ilo, ihi
              if (aice_init(i,j,iblk) > puny) &
                 worka(i,j) = aice(i,j,iblk)*(aice(i,j,iblk)*strairx(i,j,iblk)/aice_init(i,j,iblk))
           enddo
           enddo
           call accum_hist_field(n_sistrxdtop, iblk, worka(:,:), a2D)
         endif

         if (f_sistrydtop(1:1) /= 'x') then
           worka(:,:) = c0
           do j = jlo, jhi
           do i = ilo, ihi
              if (aice_init(i,j,iblk) > puny) &
                 worka(i,j) = aice(i,j,iblk)*(aice(i,j,iblk)*strairy(i,j,iblk)/aice_init(i,j,iblk))
           enddo
           enddo
           call accum_hist_field(n_sistrydtop, iblk, worka(:,:), a2D)
         endif

         if (f_sistrxubot(1:1) /= 'x') then
           worka(:,:) = c0
           do j = jlo, jhi
           do i = ilo, ihi
              if (aice(i,j,iblk) > puny) &
                 worka(i,j) = aice(i,j,iblk)*strocnx(i,j,iblk)
           enddo
           enddo
           call accum_hist_field(n_sistrxubot, iblk, worka(:,:), a2D)
         endif

         if (f_sistryubot(1:1) /= 'x') then
           worka(:,:) = c0
           do j = jlo, jhi
           do i = ilo, ihi
              if (aice(i,j,iblk) > puny) &
                 worka(i,j) = aice(i,j,iblk)*strocny(i,j,iblk)
           enddo
           enddo
           call accum_hist_field(n_sistryubot, iblk, worka(:,:), a2D)
         endif

         if (f_sicompstren(1:1) /= 'x') then
           worka(:,:) = c0
           do j = jlo, jhi
           do i = ilo, ihi
              if (aice(i,j,iblk) > puny) &
                 worka(i,j) = aice(i,j,iblk)*strength(i,j,iblk)
           enddo
           enddo
           call accum_hist_field(n_sicompstren, iblk, worka(:,:), a2D)
         endif

         if (f_sialb(1:1) /= 'x') then
           worka(:,:) = c0
           do j = jlo, jhi
           do i = ilo, ihi
              if (fsw(i,j,iblk) > puny .and. aice_init(i,j,iblk) > puny) then
                 worka(i,j) = aice(i,j,iblk)*(fsw(i,j,iblk)-fswabs(i,j,iblk) &
                            * aice(i,j,iblk)/aice_init(i,j,iblk)) / fsw(i,j,iblk)
              endif
           enddo
           enddo
           call accum_hist_field(n_sialb, iblk, worka(:,:), a2D)
         endif

         if (f_sihc(1:1) /= 'x') then
           worka(:,:) = c0
           do k = 1,nilyr
           do j = jlo, jhi
           do i = ilo, ihi
              worka(i,j) = worka(i,j) + trcr(i,j,nt_qice+k-1,iblk)*vice(i,j,iblk)/real(nilyr,kind=dbl_kind)
           enddo
           enddo
           enddo
           call accum_hist_field(n_sihc, iblk, worka(:,:), a2D)
         endif

         if (f_sisnhc(1:1) /= 'x') then
           worka(:,:) = c0
           do k = 1,nslyr
           do j = jlo, jhi
           do i = ilo, ihi
              worka(i,j) = worka(i,j) + trcr(i,j,nt_qsno+k-1,iblk)*vsno(i,j,iblk)/real(nslyr,kind=dbl_kind)
           enddo
           enddo
           enddo
           call accum_hist_field(n_sisnhc, iblk, worka(:,:), a2D)
         endif

         if (f_sidconcth(1:1) /= 'x') then
           worka(:,:) = c0
           do j = jlo, jhi
           do i = ilo, ihi
              if (aice(i,j,iblk) > puny) then
                 worka(i,j) = daidtt(i,j,iblk) 
              endif
           enddo
           enddo
           call accum_hist_field(n_sidconcth, iblk, worka(:,:), a2D)
         endif

         if (f_sidconcdyn(1:1) /= 'x') then
           worka(:,:) = c0
           do j = jlo, jhi
           do i = ilo, ihi
              if (aice(i,j,iblk) > puny) then
                 worka(i,j) = daidtd(i,j,iblk) 
              endif
           enddo
           enddo
           call accum_hist_field(n_sidconcdyn, iblk, worka(:,:), a2D)
         endif

         if (f_sidmassth(1:1) /= 'x') then
           worka(:,:) = c0
           do j = jlo, jhi
           do i = ilo, ihi
              if (aice(i,j,iblk) > puny) then
                 worka(i,j) = dvidtt(i,j,iblk) * rhoi
              endif
           enddo
           enddo
           call accum_hist_field(n_sidmassth, iblk, worka(:,:), a2D)
         endif

         if (f_sidmassdyn(1:1) /= 'x') then
           worka(:,:) = c0
           do j = jlo, jhi
           do i = ilo, ihi
              if (aice(i,j,iblk) > puny) then
                 worka(i,j) = dvidtd(i,j,iblk) * rhoi
              endif
           enddo
           enddo
           call accum_hist_field(n_sidmassdyn, iblk, worka(:,:), a2D)
         endif

         if (f_sidmassgrowthwat(1:1) /= 'x') then
           worka(:,:) = c0
           do j = jlo, jhi
           do i = ilo, ihi
              if (aice_init(i,j,iblk) > puny) then
                 worka(i,j) = frazil(i,j,iblk)*rhoi/dt
              endif
           enddo
           enddo
           call accum_hist_field(n_sidmassgrowthwat, iblk, worka(:,:), a2D)
         endif

         if (f_sidmassgrowthbot(1:1) /= 'x') then
           worka(:,:) = c0
           do j = jlo, jhi
           do i = ilo, ihi
              if (aice(i,j,iblk) > puny) then
                 worka(i,j) = congel(i,j,iblk)*rhoi/dt
              endif
           enddo
           enddo
           call accum_hist_field(n_sidmassgrowthbot, iblk, worka(:,:), a2D)
         endif

         if (f_sidmasssi(1:1) /= 'x') then
           worka(:,:) = c0
           do j = jlo, jhi
           do i = ilo, ihi
              if (aice(i,j,iblk) > puny) then
                 worka(i,j) = snoice(i,j,iblk)*rhoi/dt
              endif
           enddo
           enddo
           call accum_hist_field(n_sidmasssi, iblk, worka(:,:), a2D)
         endif

         if (f_sidmassevapsubl(1:1) /= 'x') then
           worka(:,:) = c0
           do j = jlo, jhi
           do i = ilo, ihi
              if (aice(i,j,iblk) > puny) then
                 worka(i,j) = evapi(i,j,iblk)*rhoi
              endif
           enddo
           enddo
           call accum_hist_field(n_sidmassevapsubl, iblk, worka(:,:), a2D)
         endif

         if (f_sidmassmelttop(1:1) /= 'x') then
           worka(:,:) = c0
           do j = jlo, jhi
           do i = ilo, ihi
              if (aice(i,j,iblk) > puny) then
                 worka(i,j) = meltt(i,j,iblk)*rhoi/dt
              endif
           enddo
           enddo
           call accum_hist_field(n_sidmassmelttop, iblk, worka(:,:), a2D)
         endif

         if (f_sidmassmeltbot(1:1) /= 'x') then
           worka(:,:) = c0
           do j = jlo, jhi
           do i = ilo, ihi
              if (aice(i,j,iblk) > puny) then
                 worka(i,j) = meltb(i,j,iblk)*rhoi/dt
              endif
           enddo
           enddo
           call accum_hist_field(n_sidmassmeltbot, iblk, worka(:,:), a2D)
         endif

         if (f_sidmasslat(1:1) /= 'x') then
           worka(:,:) = c0
           do j = jlo, jhi
           do i = ilo, ihi
              if (aice(i,j,iblk) > puny) then
                 worka(i,j) = meltl(i,j,iblk)*rhoi/dt
              endif
           enddo
           enddo
           call accum_hist_field(n_sidmasslat, iblk, worka(:,:), a2D)
         endif

         if (f_sndmasssubl(1:1) /= 'x') then
           worka(:,:) = c0
           do j = jlo, jhi
           do i = ilo, ihi
              if (aice(i,j,iblk) > puny) then
                 worka(i,j) = evaps(i,j,iblk)*rhos
              endif
           enddo
           enddo
           call accum_hist_field(n_sndmasssubl, iblk, worka(:,:), a2D)
         endif

         if (f_sndmasssnf(1:1) /= 'x') then
           worka(:,:) = c0
           do j = jlo, jhi
           do i = ilo, ihi
              if (aice(i,j,iblk) > puny) then
                 worka(i,j) = aice(i,j,iblk)*fsnow(i,j,iblk)*rhos
              endif
           enddo
           enddo
           call accum_hist_field(n_sndmasssnf, iblk, worka(:,:), a2D)
         endif

         if (f_sndmassmelt(1:1) /= 'x') then
           worka(:,:) = c0
           do j = jlo, jhi
           do i = ilo, ihi
              if (aice(i,j,iblk) > puny) then
                 worka(i,j) = melts(i,j,iblk)*rhos/dt
              endif
           enddo
           enddo
           call accum_hist_field(n_sndmassmelt, iblk, worka(:,:), a2D)
         endif

         if (f_siflswdtop(1:1) /= 'x') then
           worka(:,:) = c0
           do j = jlo, jhi
           do i = ilo, ihi
              if (fsw(i,j,iblk) > puny .and. aice(i,j,iblk) > puny) then
                 worka(i,j) = aice(i,j,iblk)*fsw(i,j,iblk)
              endif
           enddo
           enddo
           call accum_hist_field(n_siflswdtop, iblk, worka(:,:), a2D)
         endif

         if (f_siflswutop(1:1) /= 'x') then
           worka(:,:) = c0
           do j = jlo, jhi
           do i = ilo, ihi
              if (fsw(i,j,iblk) > puny .and. aice_init(i,j,iblk) > puny) then
                 worka(i,j) = aice(i,j,iblk)*(fsw(i,j,iblk)-fswabs(i,j,iblk) &
                            * aice(i,j,iblk)/aice_init(i,j,iblk))
              endif
           enddo
           enddo
           call accum_hist_field(n_siflswutop, iblk, worka(:,:), a2D)
         endif

         if (f_siflswdbot(1:1) /= 'x') then
           worka(:,:) = c0
           do j = jlo, jhi
           do i = ilo, ihi
              if (aice(i,j,iblk) > puny) then
                 worka(i,j) = aice(i,j,iblk)*fswthru(i,j,iblk)
              endif
           enddo
           enddo
           call accum_hist_field(n_siflswdbot, iblk, worka(:,:), a2D)
         endif

         if (f_sifllwdtop(1:1) /= 'x') then
           worka(:,:) = c0
           do j = jlo, jhi
           do i = ilo, ihi
              if (aice(i,j,iblk) > puny) then
                 worka(i,j) = aice(i,j,iblk)*flw(i,j,iblk)
              endif
           enddo
           enddo
           call accum_hist_field(n_sifllwdtop, iblk, worka(:,:), a2D)
         endif

         if (f_sifllwutop(1:1) /= 'x') then
           worka(:,:) = c0
           do j = jlo, jhi
           do i = ilo, ihi
              if (aice(i,j,iblk) > puny) then
                 worka(i,j) = aice(i,j,iblk)*flwout(i,j,iblk)
              endif
           enddo
           enddo
           call accum_hist_field(n_sifllwutop, iblk, worka(:,:), a2D)
         endif

         if (f_siflsenstop(1:1) /= 'x') then
           worka(:,:) = c0
           do j = jlo, jhi
           do i = ilo, ihi
              if (aice(i,j,iblk) > puny) then
                 worka(i,j) = aice(i,j,iblk)*fsens(i,j,iblk)
              endif
           enddo
           enddo
           call accum_hist_field(n_siflsenstop, iblk, worka(:,:), a2D)
         endif

         if (f_siflsensupbot(1:1) /= 'x') then
           worka(:,:) = c0
           do j = jlo, jhi
           do i = ilo, ihi
              if (aice(i,j,iblk) > puny) then
                 worka(i,j) = aice(i,j,iblk)*fhocn(i,j,iblk)
              endif
           enddo
           enddo
           call accum_hist_field(n_siflsensupbot, iblk, worka(:,:), a2D)
         endif

         if (f_sifllatstop(1:1) /= 'x') then
           worka(:,:) = c0
           do j = jlo, jhi
           do i = ilo, ihi
              if (aice(i,j,iblk) > puny) then
                 worka(i,j) = aice(i,j,iblk)*flat(i,j,iblk)
              endif
           enddo
           enddo
           call accum_hist_field(n_sifllatstop, iblk, worka(:,:), a2D)
         endif

         if (f_siflcondtop(1:1) /= 'x') then
           worka(:,:) = c0
           do j = jlo, jhi
           do i = ilo, ihi
              if (aice(i,j,iblk) > puny) then
                 worka(i,j) = aice(i,j,iblk)*fcondtop(i,j,iblk)
              endif
           enddo
           enddo
           call accum_hist_field(n_siflcondtop, iblk, worka(:,:), a2D)
         endif

         if (f_siflcondbot(1:1) /= 'x') then
           worka(:,:) = c0
           do j = jlo, jhi
           do i = ilo, ihi
              if (aice_init(i,j,iblk) > puny) then
                 worka(i,j) = aice(i,j,iblk)*fcondbot(i,j,iblk)/aice_init(i,j,iblk)
              endif
           enddo
           enddo
           call accum_hist_field(n_siflcondbot, iblk, worka(:,:), a2D)
         endif

         if (f_sipr(1:1) /= 'x') then
           worka(:,:) = c0
           do j = jlo, jhi
           do i = ilo, ihi
              if (aice(i,j,iblk) > puny) then
                 worka(i,j) = aice(i,j,iblk)*frain(i,j,iblk)
              endif
           enddo
           enddo
           call accum_hist_field(n_sipr, iblk, worka(:,:), a2D)
         endif

         if (f_sifb(1:1) /= 'x') then
           worka(:,:) = c0
           rho_ice = rhoi
           rho_ocn = rhow
           do j = jlo, jhi
           do i = ilo, ihi
              if (aice(i,j,iblk) > puny) then
                 if (ktherm == 2) then
                    rho_ocn = density_brine(sss(i,j,iblk))
                    rho_ice = c0
                    do k = 1, nilyr
                       Tice = temperature_mush(trcr(i,j,nt_qice+k-1,iblk),trcr(i,j,nt_sice+k-1,iblk))
                       Sbr = trcr(i,j,nt_sice+k-1,iblk)
                       phi = liquid_fraction(Tice,Sbr)
                       rhob = density_brine(Sbr)
                       rho_ice = rho_ice + min(phi*rhob+(c1-phi)*rhoi,rho_ocn) 
                    enddo
                    rho_ice = rho_ice / real(nilyr,kind=dbl_kind)
                 endif
                 worka(i,j) = ((rho_ocn-rho_ice)*vice(i,j,iblk) - rhos*vsno(i,j,iblk))/rho_ocn
              endif
           enddo
           enddo
           call accum_hist_field(n_sifb, iblk, worka(:,:), a2D)
         endif

         if (f_siflsaltbot(1:1) /= 'x') then
           worka(:,:) = c0
           do j = jlo, jhi
           do i = ilo, ihi
              if (aice(i,j,iblk) > puny) then
!                Add in frazil flux
                 if (.not. update_ocn_f) then
                 if ( ktherm == 2) then
                    dfresh = -rhoi*(frazil(i,j,iblk)-frazil_diag(i,j,iblk))/dt
                 else
                    dfresh = -rhoi*frazil(i,j,iblk)/dt 
                 endif
                 endif
                 dfsalt = ice_ref_salinity*p001*dfresh
                 worka(i,j) = aice(i,j,iblk)*(fsalt(i,j,iblk)+dfsalt)
              endif
           enddo
           enddo
           call accum_hist_field(n_siflsaltbot, iblk, worka(:,:), a2D)
         endif

         if (f_siflfwbot(1:1) /= 'x') then
           worka(:,:) = c0
           do j = jlo, jhi
           do i = ilo, ihi
              if (aice(i,j,iblk) > puny) then
!                Add in frazil flux
                 if (.not. update_ocn_f) then
                 if ( ktherm == 2) then
                    dfresh = -rhoi*(frazil(i,j,iblk)-frazil_diag(i,j,iblk))/dt
                 else
                    dfresh = -rhoi*frazil(i,j,iblk)/dt 
                 endif
                 endif
                 worka(i,j) = aice(i,j,iblk)*(fresh(i,j,iblk)+dfresh)
              endif
           enddo
           enddo
           call accum_hist_field(n_siflfwbot, iblk, worka(:,:), a2D)
         endif

         if (f_siflfwdrain(1:1) /= 'x') then
           worka(:,:) = c0
           do j = jlo, jhi
           do i = ilo, ihi
              if (aice(i,j,iblk) > puny) then
                 worka(i,j) = aice(i,j,iblk)*(frain(i,j,iblk)+melts(i,j,iblk)+meltt(i,j,iblk))
              endif
           enddo
           enddo
           call accum_hist_field(n_siflfwdrain, iblk, worka(:,:), a2D)
         endif

         if (f_sidragtop(1:1) /= 'x') then
           worka(:,:) = c0
           do j = jlo, jhi
           do i = ilo, ihi
              if (aice(i,j,iblk) > puny) then
                 worka(i,j) = aice(i,j,iblk)*Cd_atm(i,j,iblk)
              endif
           enddo
           enddo
           call accum_hist_field(n_sidragtop, iblk, worka(:,:), a2D)
         endif

         if (f_sirdgthick(1:1) /= 'x') then
           worka(:,:) = c0
           do j = jlo, jhi
           do i = ilo, ihi
              if (aice(i,j,iblk)*(c1 - trcr(i,j,nt_alvl,iblk)) > puny) then
                 worka(i,j) = vice(i,j,iblk) * (c1 - trcr(i,j,nt_vlvl,iblk)) &
                           / (aice(i,j,iblk) * (c1 - trcr(i,j,nt_alvl,iblk)))
              endif
           enddo
           enddo
           call accum_hist_field(n_sirdgthick, iblk, worka(:,:), a2D)
         endif

         if (f_siforcetiltx(1:1) /= 'x') then
           worka(:,:) = c0
           do j = jlo, jhi
           do i = ilo, ihi
              if (aice(i,j,iblk) > puny) then
                 worka(i,j) = aice(i,j,iblk)*strtltx(i,j,iblk)
              endif
           enddo
           enddo
           call accum_hist_field(n_siforcetiltx, iblk, worka(:,:), a2D)
         endif

         if (f_siforcetilty(1:1) /= 'x') then
           worka(:,:) = c0
           do j = jlo, jhi
           do i = ilo, ihi
              if (aice(i,j,iblk) > puny) then
                 worka(i,j) = aice(i,j,iblk)*strtlty(i,j,iblk)
              endif
           enddo
           enddo
           call accum_hist_field(n_siforcetilty, iblk, worka(:,:), a2D)
         endif

         if (f_siforcecoriolx(1:1) /= 'x') then
           worka(:,:) = c0
           do j = jlo, jhi
           do i = ilo, ihi
              if (aice(i,j,iblk) > puny) then
                 worka(i,j) = aice(i,j,iblk)*fm(i,j,iblk)*vvel(i,j,iblk)
              endif
           enddo
           enddo
           call accum_hist_field(n_siforcecoriolx, iblk, worka(:,:), a2D)
         endif

         if (f_siforcecorioly(1:1) /= 'x') then
           worka(:,:) = c0
           do j = jlo, jhi
           do i = ilo, ihi
              if (aice(i,j,iblk) > puny) then
                 worka(i,j) = -aice(i,j,iblk)*fm(i,j,iblk)*uvel(i,j,iblk)
              endif
           enddo
           enddo
           call accum_hist_field(n_siforcecorioly, iblk, worka(:,:), a2D)
         endif

         if (f_siforceintstrx(1:1) /= 'x') then
           worka(:,:) = c0
           do j = jlo, jhi
           do i = ilo, ihi
              if (aice(i,j,iblk) > puny) then
                 worka(i,j) = aice(i,j,iblk)*strintx(i,j,iblk)
              endif
           enddo
           enddo
           call accum_hist_field(n_siforceintstrx, iblk, worka(:,:), a2D)
         endif

         if (f_siforceintstry(1:1) /= 'x') then
           worka(:,:) = c0
           do j = jlo, jhi
           do i = ilo, ihi
              if (aice(i,j,iblk) > puny) then
                 worka(i,j) = aice(i,j,iblk)*strinty(i,j,iblk)
              endif
           enddo
           enddo
           call accum_hist_field(n_siforceintstry, iblk, worka(:,:), a2D)
         endif

         ! 3D category fields
         if (f_aicen   (1:1) /= 'x') &
             call accum_hist_field(n_aicen-n2D, iblk, ncat_hist, &
                                aicen(:,:,1:ncat_hist,iblk), a3Dc)
         if (f_vicen   (1:1) /= 'x') &
             call accum_hist_field(n_vicen-n2D, iblk, ncat_hist, &
                                   vicen(:,:,1:ncat_hist,iblk), a3Dc)
         if (f_vsnon   (1:1) /= 'x') &
             call accum_hist_field(n_vsnon-n2D, iblk, ncat_hist, &
                                   vsnon(:,:,1:ncat_hist,iblk), a3Dc)
         if (f_fswsfcn   (1:1) /= 'x') &
             call accum_hist_field(n_fswsfcn-n2D, iblk, ncat_hist, &
                                   fswsfcn(:,:,1:ncat_hist,iblk), a3Dc)
         if (f_fswintn   (1:1) /= 'x') &
             call accum_hist_field(n_fswintn-n2D, iblk, ncat_hist, &
                                   fswintn(:,:,1:ncat_hist,iblk), a3Dc)
         if (f_fswthrun   (1:1) /= 'x') &
             call accum_hist_field(n_fswthrun-n2D, iblk, ncat_hist, &
                                   fswthrun(:,:,1:ncat_hist,iblk), a3Dc)
         if (f_snowfracn(1:1) /= 'x') &
             call accum_hist_field(n_snowfracn-n2D, iblk, ncat_hist, &
                                   snowfracn(:,:,1:ncat_hist,iblk), a3Dc)

         if (f_keffn_top (1:1) /= 'x') &
             call accum_hist_field(n_keffn_top-n2D, iblk, ncat_hist, &
                                   keffn_top(:,:,1:ncat_hist,iblk), a3Dc)
         if (f_fsurfn_ai   (1:1) /= 'x') &
             call accum_hist_field(n_fsurfn_ai-n2D, iblk, ncat_hist, &
                  fsurfn(:,:,1:ncat_hist,iblk)*aicen_init(:,:,1:ncat_hist,iblk), a3Dc)
         if (f_fcondtopn_ai   (1:1) /= 'x') &
             call accum_hist_field(n_fcondtopn_ai-n2D, iblk, ncat_hist, &
                  fcondtopn(:,:,1:ncat_hist,iblk)*aicen_init(:,:,1:ncat_hist,iblk), a3Dc)
         if (f_flatn_ai   (1:1) /= 'x') &
             call accum_hist_field(n_flatn_ai-n2D, iblk, ncat_hist, &
                  flatn(:,:,1:ncat_hist,iblk)*aicen_init(:,:,1:ncat_hist,iblk), a3Dc)
         if (f_fsensn_ai   (1:1) /= 'x') &
             call accum_hist_field(n_fsensn_ai-n2D, iblk, ncat_hist, &
                  fsensn(:,:,1:ncat_hist,iblk)*aicen_init(:,:,1:ncat_hist,iblk), a3Dc)
         ! Calculate surface heat flux that causes melt (calculated by the 
         ! atmos in HadGEM3 so needed for checking purposes)
         if (f_fmelttn_ai   (1:1) /= 'x') &
             call accum_hist_field(n_fmelttn_ai-n2D, iblk, ncat_hist, &
                  max(fsurfn(:,:,1:ncat_hist,iblk) - fcondtopn(:,:,1:ncat_hist,iblk),c0) &
                      *aicen_init(:,:,1:ncat_hist,iblk), a3Dc)

         ! CMIP 3D fields
         if (f_siitdconc   (1:1) /= 'x') then
           worka3(:,:,:) = c0
           do n = 1,ncat_hist
           do j = jlo, jhi
           do i = ilo, ihi
              if (aicen(i,j,n,iblk) > puny) then
                 worka3(i,j,n) = aicen(i,j,n,iblk)
              endif
           enddo
           enddo
           enddo
           call accum_hist_field(n_siitdconc-n2D, iblk, ncat_hist, worka3(:,:,:), a3Dc)
         endif

         if (f_siitdthick   (1:1) /= 'x') then
           worka3(:,:,:) = c0
           do n = 1,ncat_hist
           do j = jlo, jhi
           do i = ilo, ihi
              if (aicen(i,j,n,iblk) > puny) then
                 worka3(i,j,n) = vicen(i,j,n,iblk)
              endif
           enddo
           enddo
           enddo
           call accum_hist_field(n_siitdthick-n2D, iblk, ncat_hist, worka3(:,:,:), a3Dc)
         endif

         if (f_siitdsnthick   (1:1) /= 'x') then
           worka3(:,:,:) = c0
           do n = 1,ncat_hist
           do j = jlo, jhi
           do i = ilo, ihi
              if (aicen(i,j,n,iblk) > puny) then
                 worka3(i,j,n) = vsnon(i,j,n,iblk)
              endif
           enddo
           enddo
           enddo
           call accum_hist_field(n_siitdsnthick-n2D, iblk, ncat_hist, worka3(:,:,:), a3Dc)
         endif

! example for 3D field (x,y,z)
!         if (f_field3dz   (1:1) /= 'x') &
!             call accum_hist_field(n_field3dz-n3Dccum, iblk, nzilyr, &
!                                   field3dz(:,:,1:nzilyr,iblk), a3Dz)

         ! 4D category fields
         if (f_Tinz   (1:1) /= 'x') then
            Tinz4d(:,:,:,:) = c0
            if (ktherm == 2) then
               do n = 1, ncat_hist
                  do j = jlo, jhi
                  do i = ilo, ihi
                     do k = 1, nzilyr
                        Tinz4d(i,j,k,n) = temperature_mush( &
                             trcrn(i,j,nt_qice+k-1,n,iblk), trcrn(i,j,nt_sice+k-1,n,iblk))
                     enddo
                  enddo
                  enddo
               enddo
            else
               do n = 1, ncat_hist
                  do j = jlo, jhi
                  do i = ilo, ihi
                     do k = 1, nzilyr
                        qn = trcrn(i,j,nt_qice+k-1,n,iblk)
!                       Tinz4d(i,j,k,n) = calculate_Tin_from_qin(qn,Tmlt(k))
                        Tmlts = -trcrn(i,j,nt_sice+k-1,n,iblk)*depressT
                        Tinz4d(i,j,k,n) =  calculate_Tin_from_qin(qn,Tmlts)
                     enddo
                  enddo
                  enddo
               enddo
            endif
            call accum_hist_field(n_Tinz-n3Dbcum, iblk, nzilyr, ncat_hist, &
                                  Tinz4d(:,:,1:nzilyr,1:ncat_hist), a4Di)
         endif
         if (f_Sinz   (1:1) /= 'x') then
            Sinz4d(:,:,:,:) = c0
            do n = 1, ncat_hist
               do j = jlo, jhi
               do i = ilo, ihi
                  if (vicen(i,j,n,iblk) > puny) then
                     Sinz4d(i,j,1:nzilyr,n) = trcrn(i,j,nt_sice:nt_sice+nzilyr-1,n,iblk)
                  endif
               enddo
               enddo
            enddo
            call accum_hist_field(n_Sinz-n3Dbcum, iblk, nzilyr, ncat_hist, &
                                  Sinz4d(:,:,1:nzilyr,1:ncat_hist), a4Di)
         endif
         
         if (f_Tsnz   (1:1) /= 'x') then
            Tsnz4d(:,:,:,:) = c0
            if (ktherm == 2) then
               do n = 1, ncat_hist
                  do j = jlo, jhi
                  do i = ilo, ihi
                     do k = 1, nzslyr
                        qn = trcrn(i,j,nt_qsno+k-1,n,iblk)
                        Tsnz4d(i,j,k,n) = temperature_snow(qn)
                     enddo
                  enddo
                  enddo
               enddo
            else
               do n = 1, ncat_hist
                  do j = jlo, jhi
                  do i = ilo, ihi
                     do k = 1, nzslyr
                        qn = trcrn(i,j,nt_qsno+k-1,n,iblk)
                        Tsnz4d(i,j,k,n) = (Lfresh + qn/rhos)/cp_ice
                     enddo
                  enddo
                  enddo
               enddo
            endif
            call accum_hist_field(n_Tsnz-n4Dicum, iblk, nzslyr, ncat_hist, &
                                  Tsnz4d(:,:,1:nzslyr,1:ncat_hist), a4Ds)
         endif
         
        ! Calculate aggregate surface melt flux by summing category values
        if (f_fmeltt_ai(1:1) /= 'x') then
         do ns = 1, nstreams
           if (n_fmeltt_ai(ns) /= 0) then
              worka(:,:) = c0
              do j = jlo, jhi
              do i = ilo, ihi
               if (tmask(i,j,iblk)) then
                 do n=1,ncat_hist
                    worka(i,j)  = worka(i,j) + a3Dc(i,j,n,n_fmelttn_ai(ns)-n2D,iblk)
                 enddo            ! n
               endif              ! tmask
              enddo                ! i
              enddo                ! j
              a2D(:,:,n_fmeltt_ai(ns),iblk) = worka(:,:)
           endif
         enddo
        endif

      !---------------------------------------------------------------
      ! accumulate other history output
      !---------------------------------------------------------------

         ! mechanical redistribution
         call accum_hist_mechred (iblk)

         ! melt ponds
         if (tr_pond) call accum_hist_pond (iblk)

         ! biogeochemistry
         if (tr_aero .or. tr_brine .or. skl_bgc) call accum_hist_bgc (iblk)

         ! form drag
         if (formdrag) call accum_hist_drag (iblk)

      enddo                     ! iblk
      !$OMP END PARALLEL DO

      !---------------------------------------------------------------
      ! Write output files at prescribed intervals
      !---------------------------------------------------------------

      nstrm = nstreams
      if (write_ic) nstrm = 1

      do ns = 1, nstrm
      if (write_history(ns) .or. write_ic) then

      !---------------------------------------------------------------
      ! Mask out land points and convert units 
      !---------------------------------------------------------------

        ravgct = c1/avgct(ns)
        !$OMP PARALLEL DO PRIVATE(iblk,i,j,ilo,ihi,jlo,jhi,this_block, &
        !$OMP                     n,nn,ravgctz,ravgip,ravgipn)
        do iblk = 1, nblocks
           this_block = get_block(blocks_ice(iblk),iblk)         
           ilo = this_block%ilo
           ihi = this_block%ihi
           jlo = this_block%jlo
           jhi = this_block%jhi

           ! Ice fraction really needs to be on one of the history
           ! streams, but in case it is not.

           if (n_aice(ns) > 0) then
           do j = jlo, jhi
           do i = ilo, ihi
              if (a2D(i,j,n_aice(ns),iblk) > puny) then
                 ravgip(i,j) = c1/(a2D(i,j,n_aice(ns),iblk))
              else
                 ravgip(i,j) = c0
              endif
           enddo             ! i
           enddo             ! j
           endif

           if (n_aicen(ns) > n2D) then
           do k=1,ncat_hist
           do j = jlo, jhi
           do i = ilo, ihi
              if (a3Dc(i,j,k,n_aicen(ns)-n2D,iblk) > puny) then
                 ravgipn(i,j,k) = c1/(a3Dc(i,j,k,n_aicen(ns)-n2D,iblk))
              else
                 ravgipn(i,j,k) = c0
              endif
           enddo             ! i
           enddo             ! j
           enddo             ! k
           endif

           do n = 1, num_avail_hist_fields_2D
              if (avail_hist_fields(n)%vhistfreq == histfreq(ns)) then 

              do j = jlo, jhi
              do i = ilo, ihi
                 if (.not. tmask(i,j,iblk)) then ! mask out land points
                    a2D(i,j,n,iblk) = spval_dbl
                 else                            ! convert units
                    a2D(i,j,n,iblk) = avail_hist_fields(n)%cona*a2D(i,j,n,iblk) &
                                   * ravgct + avail_hist_fields(n)%conb
                 endif
              enddo             ! i
              enddo             ! j

              ! Only average for timesteps when ice present
              if (index(avail_hist_fields(n)%vname,'sithick') /= 0) then
                 if (f_sithick(1:1) /= 'x' .and. n_sithick(ns) /= 0) then
                    do j = jlo, jhi
                    do i = ilo, ihi
                       if (tmask(i,j,iblk)) then
                             a2D(i,j,n_sithick(ns),iblk) = &
                             a2D(i,j,n_sithick(ns),iblk)*avgct(ns)*ravgip(i,j)
                       endif
                       if (ravgip(i,j) == c0) a2D(i,j,n_sithick(ns),iblk) = spval_dbl
                    enddo             ! i
                    enddo             ! j
                 endif
              endif
              if (index(avail_hist_fields(n)%vname,'siage') /= 0) then
                 if (f_siage(1:1) /= 'x' .and. n_siage(ns) /= 0) then
                    do j = jlo, jhi
                    do i = ilo, ihi
                       if (tmask(i,j,iblk)) then
                             a2D(i,j,n_siage(ns),iblk) = &
                             a2D(i,j,n_siage(ns),iblk)*avgct(ns)*ravgip(i,j)
                       endif
                       if (ravgip(i,j) == c0) a2D(i,j,n_siage(ns),iblk) = spval_dbl
                    enddo             ! i
                    enddo             ! j
                 endif
              endif
              if (index(avail_hist_fields(n)%vname,'sisnthick') /= 0) then
                 if (f_sisnthick(1:1) /= 'x' .and. n_sisnthick(ns) /= 0) then
                    do j = jlo, jhi
                    do i = ilo, ihi
                       if (tmask(i,j,iblk)) then
                             a2D(i,j,n_sisnthick(ns),iblk) = &
                             a2D(i,j,n_sisnthick(ns),iblk)*avgct(ns)*ravgip(i,j)
                       endif
                       if (ravgip(i,j) == c0) a2D(i,j,n_sisnthick(ns),iblk) = spval_dbl
                    enddo             ! i
                    enddo             ! j
                 endif
              endif
              if (index(avail_hist_fields(n)%vname,'Tref') /= 0) then
                 if (f_Tref(1:1) /= 'x' .and. n_Tref(ns) /= 0) then
                    do j = jlo, jhi
                    do i = ilo, ihi
                       if (tmask(i,j,iblk)) then
                             a2D(i,j,n_Tref(ns),iblk) = &
                             a2D(i,j,n_Tref(ns),iblk)*avgct(ns)*ravgip(i,j)
!                            if (a2D(i,j,n_Tref(ns),iblk) > 300.0_dbl_kind) then
!                               write(nu_diag,*) 'Tref',a2D(i,j,n_Tref(ns),iblk),c1/ravgip(i,j)
!                            endif
                       endif
                       if (ravgip(i,j) == c0) a2D(i,j,n_Tref(ns),iblk) = spval_dbl
                    enddo             ! i
                    enddo             ! j
                 endif
              endif
              if (index(avail_hist_fields(n)%vname,'Qref') /= 0) then
                 if (f_Qref(1:1) /= 'x' .and. n_Qref(ns) /= 0) then
                    do j = jlo, jhi
                    do i = ilo, ihi
                       if (tmask(i,j,iblk)) then
                             a2D(i,j,n_Qref(ns),iblk) = &
                             a2D(i,j,n_Qref(ns),iblk)*avgct(ns)*ravgip(i,j)
                       endif
                       if (ravgip(i,j) == c0) a2D(i,j,n_Qref(ns),iblk) = spval_dbl
                    enddo             ! i
                    enddo             ! j
                 endif
              endif
              if (index(avail_hist_fields(n)%vname,'sitemptop') /= 0) then
                 if (f_sitemptop(1:1) /= 'x' .and. n_sitemptop(ns) /= 0) then
                    do j = jlo, jhi
                    do i = ilo, ihi
                       if (tmask(i,j,iblk)) then
                             a2D(i,j,n_sitemptop(ns),iblk) = &
                             a2D(i,j,n_sitemptop(ns),iblk)*avgct(ns)*ravgip(i,j)
                       endif
                       if (ravgip(i,j) == c0) a2D(i,j,n_sitemptop(ns),iblk) = spval_dbl
                    enddo             ! i
                    enddo             ! j
                 endif
              endif
              if (index(avail_hist_fields(n)%vname,'sitempsnic') /= 0) then
                 if (f_sitempsnic(1:1) /= 'x' .and. n_sitempsnic(ns) /= 0) then
                    do j = jlo, jhi
                    do i = ilo, ihi
                       if (tmask(i,j,iblk)) then
                             a2D(i,j,n_sitempsnic(ns),iblk) = &
                             a2D(i,j,n_sitempsnic(ns),iblk)*avgct(ns)*ravgip(i,j)
                       endif
                       if (ravgip(i,j) == c0) a2D(i,j,n_sitempsnic(ns),iblk) = spval_dbl
                    enddo             ! i
                    enddo             ! j
                 endif
              endif
              if (index(avail_hist_fields(n)%vname,'sitempbot') /= 0) then
                 if (f_sitempbot(1:1) /= 'x' .and. n_sitempbot(ns) /= 0) then
                    do j = jlo, jhi
                    do i = ilo, ihi
                       if (tmask(i,j,iblk)) then
                             a2D(i,j,n_sitempbot(ns),iblk) = &
                             a2D(i,j,n_sitempbot(ns),iblk)*avgct(ns)*ravgip(i,j)
                       endif
                       if (ravgip(i,j) == c0) a2D(i,j,n_sitempbot(ns),iblk) = spval_dbl
                    enddo             ! i
                    enddo             ! j
                 endif
              endif
              if (index(avail_hist_fields(n)%vname,'siu') /= 0) then
                 if (f_siu(1:1) /= 'x' .and. n_siu(ns) /= 0) then
                    do j = jlo, jhi
                    do i = ilo, ihi
                       if (tmask(i,j,iblk)) then
                             a2D(i,j,n_siu(ns),iblk) = &
                             a2D(i,j,n_siu(ns),iblk)*avgct(ns)*ravgip(i,j)
                       endif
                       if (ravgip(i,j) == c0) a2D(i,j,n_siu(ns),iblk) = spval_dbl
                    enddo             ! i
                    enddo             ! j
                 endif
              endif
              if (index(avail_hist_fields(n)%vname,'siv') /= 0) then
                 if (f_siv(1:1) /= 'x' .and. n_siv(ns) /= 0) then
                    do j = jlo, jhi
                    do i = ilo, ihi
                       if (tmask(i,j,iblk)) then
                             a2D(i,j,n_siv(ns),iblk) = &
                             a2D(i,j,n_siv(ns),iblk)*avgct(ns)*ravgip(i,j)
                       endif
                       if (ravgip(i,j) == c0) a2D(i,j,n_siv(ns),iblk) = spval_dbl
                    enddo             ! i
                    enddo             ! j
                 endif
              endif
              if (index(avail_hist_fields(n)%vname,'sistrxdtop') /= 0) then
                 if (f_sistrxdtop(1:1) /= 'x' .and. n_sistrxdtop(ns) /= 0) then
                    do j = jlo, jhi
                    do i = ilo, ihi
                       if (tmask(i,j,iblk)) then
                             a2D(i,j,n_sistrxdtop(ns),iblk) = &
                             a2D(i,j,n_sistrxdtop(ns),iblk)*avgct(ns)*ravgip(i,j)
                       endif
                       if (ravgip(i,j) == c0) a2D(i,j,n_sistrxdtop(ns),iblk) = spval_dbl
                    enddo             ! i
                    enddo             ! j
                 endif
              endif
              if (index(avail_hist_fields(n)%vname,'sistrydtop') /= 0) then
                 if (f_sistrydtop(1:1) /= 'x' .and. n_sistrydtop(ns) /= 0) then
                    do j = jlo, jhi
                    do i = ilo, ihi
                       if (tmask(i,j,iblk)) then
                             a2D(i,j,n_sistrydtop(ns),iblk) = &
                             a2D(i,j,n_sistrydtop(ns),iblk)*avgct(ns)*ravgip(i,j)
                       endif
                       if (ravgip(i,j) == c0) a2D(i,j,n_sistrydtop(ns),iblk) = spval_dbl
                    enddo             ! i
                    enddo             ! j
                 endif
              endif
              if (index(avail_hist_fields(n)%vname,'sistrxubot') /= 0) then
                 if (f_sistrxubot(1:1) /= 'x' .and. n_sistrxubot(ns) /= 0) then
                    do j = jlo, jhi
                    do i = ilo, ihi
                       if (tmask(i,j,iblk)) then
                             a2D(i,j,n_sistrxubot(ns),iblk) = &
                             a2D(i,j,n_sistrxubot(ns),iblk)*avgct(ns)*ravgip(i,j)
                       endif
                       if (ravgip(i,j) == c0) a2D(i,j,n_sistrxubot(ns),iblk) = spval_dbl
                    enddo             ! i
                    enddo             ! j
                 endif
              endif
              if (index(avail_hist_fields(n)%vname,'sistryubot') /= 0) then
                 if (f_sistryubot(1:1) /= 'x' .and. n_sistryubot(ns) /= 0) then
                    do j = jlo, jhi
                    do i = ilo, ihi
                       if (tmask(i,j,iblk)) then
                             a2D(i,j,n_sistryubot(ns),iblk) = &
                             a2D(i,j,n_sistryubot(ns),iblk)*avgct(ns)*ravgip(i,j)
                       endif
                       if (ravgip(i,j) == c0) a2D(i,j,n_sistryubot(ns),iblk) = spval_dbl
                    enddo             ! i
                    enddo             ! j
                 endif
              endif
              if (index(avail_hist_fields(n)%vname,'sicompstren') /= 0) then
                 if (f_sicompstren(1:1) /= 'x' .and. n_sicompstren(ns) /= 0) then
                    do j = jlo, jhi
                    do i = ilo, ihi
                       if (tmask(i,j,iblk)) then
                             a2D(i,j,n_sicompstren(ns),iblk) = &
                             a2D(i,j,n_sicompstren(ns),iblk)*avgct(ns)*ravgip(i,j)
                       endif
                       if (ravgip(i,j) == c0) a2D(i,j,n_sicompstren(ns),iblk) = spval_dbl
                    enddo             ! i
                    enddo             ! j
                 endif
              endif
              if (index(avail_hist_fields(n)%vname,'sispeed') /= 0) then
                 if (f_sispeed(1:1) /= 'x' .and. n_sispeed(ns) /= 0) then
                    do j = jlo, jhi
                    do i = ilo, ihi
                       if (tmask(i,j,iblk)) then
                             a2D(i,j,n_sispeed(ns),iblk) = &
                             a2D(i,j,n_sispeed(ns),iblk)*avgct(ns)*ravgip(i,j)
                       endif
                       if (ravgip(i,j) == c0) a2D(i,j,n_sispeed(ns),iblk) = spval_dbl
                    enddo             ! i
                    enddo             ! j
                 endif
              endif
              if (index(avail_hist_fields(n)%vname,'sialb') /= 0) then
                 if (f_sialb(1:1) /= 'x' .and. n_sialb(ns) /= 0) then
                    do j = jlo, jhi
                    do i = ilo, ihi
                       if (tmask(i,j,iblk)) then
                             a2D(i,j,n_sialb(ns),iblk) = &
                             a2D(i,j,n_sialb(ns),iblk)*avgct(ns)*ravgip(i,j)
                       endif
                       if (ravgip(i,j) == c0) a2D(i,j,n_sialb(ns),iblk) = spval_dbl
                       if (albcnt(i,j,iblk,ns) <= puny) a2D(i,j,n_sialb(ns),iblk) = spval_dbl
                    enddo             ! i
                    enddo             ! j
                 endif
              endif
              if (index(avail_hist_fields(n)%vname,'siflswdtop') /= 0) then
                 if (f_siflswdtop(1:1) /= 'x' .and. n_siflswdtop(ns) /= 0) then
                    do j = jlo, jhi
                    do i = ilo, ihi
                       if (tmask(i,j,iblk)) then
                             a2D(i,j,n_siflswdtop(ns),iblk) = &
                             a2D(i,j,n_siflswdtop(ns),iblk)*avgct(ns)*ravgip(i,j)
                       endif
                       if (ravgip(i,j) == c0) a2D(i,j,n_siflswdtop(ns),iblk) = spval_dbl
                    enddo             ! i
                    enddo             ! j
                 endif
              endif
              if (index(avail_hist_fields(n)%vname,'siflswutop') /= 0) then
                 if (f_siflswutop(1:1) /= 'x' .and. n_siflswutop(ns) /= 0) then
                    do j = jlo, jhi
                    do i = ilo, ihi
                       if (tmask(i,j,iblk)) then
                             a2D(i,j,n_siflswutop(ns),iblk) = &
                             a2D(i,j,n_siflswutop(ns),iblk)*avgct(ns)*ravgip(i,j)
                       endif
                       if (ravgip(i,j) == c0) a2D(i,j,n_siflswutop(ns),iblk) = spval_dbl
                    enddo             ! i
                    enddo             ! j
                 endif
              endif
              if (index(avail_hist_fields(n)%vname,'siflswdbot') /= 0) then
                 if (f_siflswdbot(1:1) /= 'x' .and. n_siflswdbot(ns) /= 0) then
                    do j = jlo, jhi
                    do i = ilo, ihi
                       if (tmask(i,j,iblk)) then
                             a2D(i,j,n_siflswdbot(ns),iblk) = &
                             a2D(i,j,n_siflswdbot(ns),iblk)*avgct(ns)*ravgip(i,j)
                       endif
                       if (ravgip(i,j) == c0) a2D(i,j,n_siflswdbot(ns),iblk) = spval_dbl
                    enddo             ! i
                    enddo             ! j
                 endif
              endif
              if (index(avail_hist_fields(n)%vname,'sifllwdtop') /= 0) then
                 if (f_sifllwdtop(1:1) /= 'x' .and. n_sifllwdtop(ns) /= 0) then
                    do j = jlo, jhi
                    do i = ilo, ihi
                       if (tmask(i,j,iblk)) then
                             a2D(i,j,n_sifllwdtop(ns),iblk) = &
                             a2D(i,j,n_sifllwdtop(ns),iblk)*avgct(ns)*ravgip(i,j)
                       endif
                       if (ravgip(i,j) == c0) a2D(i,j,n_sifllwdtop(ns),iblk) = spval_dbl
                    enddo             ! i
                    enddo             ! j
                 endif
              endif
              if (index(avail_hist_fields(n)%vname,'sifllwutop') /= 0) then
                 if (f_sifllwutop(1:1) /= 'x' .and. n_sifllwutop(ns) /= 0) then
                    do j = jlo, jhi
                    do i = ilo, ihi
                       if (tmask(i,j,iblk)) then
                             a2D(i,j,n_sifllwutop(ns),iblk) = &
                             a2D(i,j,n_sifllwutop(ns),iblk)*avgct(ns)*ravgip(i,j)
                       endif
                       if (ravgip(i,j) == c0) a2D(i,j,n_sifllwutop(ns),iblk) = spval_dbl
                    enddo             ! i
                    enddo             ! j
                 endif
              endif
              if (index(avail_hist_fields(n)%vname,'siflsenstop') /= 0) then
                 if (f_siflsenstop(1:1) /= 'x' .and. n_siflsenstop(ns) /= 0) then
                    do j = jlo, jhi
                    do i = ilo, ihi
                       if (tmask(i,j,iblk)) then
                             a2D(i,j,n_siflsenstop(ns),iblk) = &
                             a2D(i,j,n_siflsenstop(ns),iblk)*avgct(ns)*ravgip(i,j)
                       endif
                       if (ravgip(i,j) == c0) a2D(i,j,n_siflsenstop(ns),iblk) = spval_dbl
                    enddo             ! i
                    enddo             ! j
                 endif
              endif
              if (index(avail_hist_fields(n)%vname,'siflsensupbot') /= 0) then
                 if (f_siflsensupbot(1:1) /= 'x' .and. n_siflsensupbot(ns) /= 0) then
                    do j = jlo, jhi
                    do i = ilo, ihi
                       if (tmask(i,j,iblk)) then
                             a2D(i,j,n_siflsensupbot(ns),iblk) = &
                             a2D(i,j,n_siflsensupbot(ns),iblk)*avgct(ns)*ravgip(i,j)
                       endif
                       if (ravgip(i,j) == c0) a2D(i,j,n_siflsensupbot(ns),iblk) = spval_dbl
                    enddo             ! i
                    enddo             ! j
                 endif
              endif
              if (index(avail_hist_fields(n)%vname,'sifllatstop') /= 0) then
                 if (f_sifllatstop(1:1) /= 'x' .and. n_sifllatstop(ns) /= 0) then
                    do j = jlo, jhi
                    do i = ilo, ihi
                       if (tmask(i,j,iblk)) then
                             a2D(i,j,n_sifllatstop(ns),iblk) = &
                             a2D(i,j,n_sifllatstop(ns),iblk)*avgct(ns)*ravgip(i,j)
                       endif
                       if (ravgip(i,j) == c0) a2D(i,j,n_sifllatstop(ns),iblk) = spval_dbl
                    enddo             ! i
                    enddo             ! j
                 endif
              endif
              if (index(avail_hist_fields(n)%vname,'sipr') /= 0) then
                 if (f_sipr(1:1) /= 'x' .and. n_sipr(ns) /= 0) then
                    do j = jlo, jhi
                    do i = ilo, ihi
                       if (tmask(i,j,iblk)) then
                             a2D(i,j,n_sipr(ns),iblk) = &
                             a2D(i,j,n_sipr(ns),iblk)*avgct(ns)*ravgip(i,j)
                       endif
                       if (ravgip(i,j) == c0) a2D(i,j,n_sipr(ns),iblk) = spval_dbl
                    enddo             ! i
                    enddo             ! j
                 endif
              endif
              if (index(avail_hist_fields(n)%vname,'sifb') /= 0) then
                 if (f_sifb(1:1) /= 'x' .and. n_sifb(ns) /= 0) then
                    do j = jlo, jhi
                    do i = ilo, ihi
                       if (tmask(i,j,iblk)) then
                             a2D(i,j,n_sifb(ns),iblk) = &
                             a2D(i,j,n_sifb(ns),iblk)*avgct(ns)*ravgip(i,j)
                       endif
                       if (ravgip(i,j) == c0) a2D(i,j,n_sifb(ns),iblk) = spval_dbl
                    enddo             ! i
                    enddo             ! j
                 endif
              endif
              if (index(avail_hist_fields(n)%vname,'siflcondtop') /= 0) then
                 if (f_siflcondtop(1:1) /= 'x' .and. n_siflcondtop(ns) /= 0) then
                    do j = jlo, jhi
                    do i = ilo, ihi
                       if (tmask(i,j,iblk)) then
                             a2D(i,j,n_siflcondtop(ns),iblk) = &
                             a2D(i,j,n_siflcondtop(ns),iblk)*avgct(ns)*ravgip(i,j)
                       endif
                       if (ravgip(i,j) == c0) a2D(i,j,n_sifb(ns),iblk) = spval_dbl
                    enddo             ! i
                    enddo             ! j
                 endif
              endif
              if (index(avail_hist_fields(n)%vname,'siflcondbot') /= 0) then
                 if (f_siflcondbot(1:1) /= 'x' .and. n_siflcondbot(ns) /= 0) then
                    do j = jlo, jhi
                    do i = ilo, ihi
                       if (tmask(i,j,iblk)) then
                             a2D(i,j,n_siflcondbot(ns),iblk) = &
                             a2D(i,j,n_siflcondbot(ns),iblk)*avgct(ns)*ravgip(i,j)
                       endif
                       if (ravgip(i,j) == c0) a2D(i,j,n_siflcondbot(ns),iblk) = spval_dbl
                    enddo             ! i
                    enddo             ! j
                 endif
              endif
              if (index(avail_hist_fields(n)%vname,'siflsaltbot') /= 0) then
                 if (f_siflsaltbot(1:1) /= 'x' .and. n_siflsaltbot(ns) /= 0) then
                    do j = jlo, jhi
                    do i = ilo, ihi
                       if (tmask(i,j,iblk)) then
                             a2D(i,j,n_siflsaltbot(ns),iblk) = &
                             a2D(i,j,n_siflsaltbot(ns),iblk)*avgct(ns)*ravgip(i,j)
                       endif
                       if (ravgip(i,j) == c0) a2D(i,j,n_siflsaltbot(ns),iblk) = spval_dbl
                    enddo             ! i
                    enddo             ! j
                 endif
              endif
              if (index(avail_hist_fields(n)%vname,'siflfwbot') /= 0) then
                 if (f_siflfwbot(1:1) /= 'x' .and. n_siflfwbot(ns) /= 0) then
                    do j = jlo, jhi
                    do i = ilo, ihi
                       if (tmask(i,j,iblk)) then
                             a2D(i,j,n_siflfwbot(ns),iblk) = &
                             a2D(i,j,n_siflfwbot(ns),iblk)*avgct(ns)*ravgip(i,j)
                       endif
                       if (ravgip(i,j) == c0) a2D(i,j,n_siflfwbot(ns),iblk) = spval_dbl
                    enddo             ! i
                    enddo             ! j
                 endif
              endif
              if (index(avail_hist_fields(n)%vname,'siflfwdrain') /= 0) then
                 if (f_siflfwdrain(1:1) /= 'x' .and. n_siflfwdrain(ns) /= 0) then
                    do j = jlo, jhi
                    do i = ilo, ihi
                       if (tmask(i,j,iblk)) then
                             a2D(i,j,n_siflfwdrain(ns),iblk) = &
                             a2D(i,j,n_siflfwdrain(ns),iblk)*avgct(ns)*ravgip(i,j)
                       endif
                       if (ravgip(i,j) == c0) a2D(i,j,n_siflfwdrain(ns),iblk) = spval_dbl
                    enddo             ! i
                    enddo             ! j
                 endif
              endif
              if (index(avail_hist_fields(n)%vname,'sidragtop') /= 0) then
                 if (f_sidragtop(1:1) /= 'x' .and. n_sidragtop(ns) /= 0) then
                    do j = jlo, jhi
                    do i = ilo, ihi
                       if (tmask(i,j,iblk)) then
                             a2D(i,j,n_sidragtop(ns),iblk) = &
                             a2D(i,j,n_sidragtop(ns),iblk)*avgct(ns)*ravgip(i,j)
                       endif
                       if (ravgip(i,j) == c0) a2D(i,j,n_sidragtop(ns),iblk) = spval_dbl
                    enddo             ! i
                    enddo             ! j
                 endif
              endif
              if (index(avail_hist_fields(n)%vname,'sirdgthick') /= 0) then
                 if (f_sirdgthick(1:1) /= 'x' .and. n_sirdgthick(ns) /= 0) then
                    do j = jlo, jhi
                    do i = ilo, ihi
                       if (tmask(i,j,iblk)) then
                             a2D(i,j,n_sirdgthick(ns),iblk) = &
                             a2D(i,j,n_sirdgthick(ns),iblk)*avgct(ns)*ravgip(i,j)
                       endif
                       if (ravgip(i,j) == c0) a2D(i,j,n_sirdgthick(ns),iblk) = spval_dbl
                    enddo             ! i
                    enddo             ! j
                 endif
              endif
              if (index(avail_hist_fields(n)%vname,'siforcetiltx') /= 0) then
                 if (f_siforcetiltx(1:1) /= 'x' .and. n_siforcetiltx(ns) /= 0) then
                    do j = jlo, jhi
                    do i = ilo, ihi
                       if (tmask(i,j,iblk)) then
                             a2D(i,j,n_siforcetiltx(ns),iblk) = &
                             a2D(i,j,n_siforcetiltx(ns),iblk)*avgct(ns)*ravgip(i,j)
                       endif
                       if (ravgip(i,j) == c0) a2D(i,j,n_siforcetiltx(ns),iblk) = spval_dbl
                    enddo             ! i
                    enddo             ! j
                 endif
              endif
              if (index(avail_hist_fields(n)%vname,'siforcetilty') /= 0) then
                 if (f_siforcetilty(1:1) /= 'x' .and. n_siforcetilty(ns) /= 0) then
                    do j = jlo, jhi
                    do i = ilo, ihi
                       if (tmask(i,j,iblk)) then
                             a2D(i,j,n_siforcetilty(ns),iblk) = &
                             a2D(i,j,n_siforcetilty(ns),iblk)*avgct(ns)*ravgip(i,j)
                       endif
                       if (ravgip(i,j) == c0) a2D(i,j,n_siforcetilty(ns),iblk) = spval_dbl
                    enddo             ! i
                    enddo             ! j
                 endif
              endif
              if (index(avail_hist_fields(n)%vname,'siforcecoriolx') /= 0) then
                 if (f_siforcecoriolx(1:1) /= 'x' .and. n_siforcecoriolx(ns) /= 0) then
                    do j = jlo, jhi
                    do i = ilo, ihi
                       if (tmask(i,j,iblk)) then
                             a2D(i,j,n_siforcecoriolx(ns),iblk) = &
                             a2D(i,j,n_siforcecoriolx(ns),iblk)*avgct(ns)*ravgip(i,j)
                       endif
                       if (ravgip(i,j) == c0) a2D(i,j,n_siforcecoriolx(ns),iblk) = spval_dbl
                    enddo             ! i
                    enddo             ! j
                 endif
              endif
              if (index(avail_hist_fields(n)%vname,'siforcecorioly') /= 0) then
                 if (f_siforcecorioly(1:1) /= 'x' .and. n_siforcecorioly(ns) /= 0) then
                    do j = jlo, jhi
                    do i = ilo, ihi
                       if (tmask(i,j,iblk)) then
                             a2D(i,j,n_siforcecorioly(ns),iblk) = &
                             a2D(i,j,n_siforcecorioly(ns),iblk)*avgct(ns)*ravgip(i,j)
                       endif
                       if (ravgip(i,j) == c0) a2D(i,j,n_siforcecorioly(ns),iblk) = spval_dbl
                    enddo             ! i
                    enddo             ! j
                 endif
              endif
              if (index(avail_hist_fields(n)%vname,'siforceintstrx') /= 0) then
                 if (f_siforceintstrx(1:1) /= 'x' .and. n_siforceintstrx(ns) /= 0) then
                    do j = jlo, jhi
                    do i = ilo, ihi
                       if (tmask(i,j,iblk)) then
                             a2D(i,j,n_siforceintstrx(ns),iblk) = &
                             a2D(i,j,n_siforceintstrx(ns),iblk)*avgct(ns)*ravgip(i,j)
                       endif
                       if (ravgip(i,j) == c0) a2D(i,j,n_siforceintstrx(ns),iblk) = spval_dbl
                    enddo             ! i
                    enddo             ! j
                 endif
              endif
              if (index(avail_hist_fields(n)%vname,'siforceintstry') /= 0) then
                 if (f_siforceintstry(1:1) /= 'x' .and. n_siforceintstry(ns) /= 0) then
                    do j = jlo, jhi
                    do i = ilo, ihi
                       if (tmask(i,j,iblk)) then
                             a2D(i,j,n_siforceintstry(ns),iblk) = &
                             a2D(i,j,n_siforceintstry(ns),iblk)*avgct(ns)*ravgip(i,j)
                       endif
                       if (ravgip(i,j) == c0) a2D(i,j,n_siforceintstry(ns),iblk) = spval_dbl
                    enddo             ! i
                    enddo             ! j
                 endif
              endif

              ! back out albedo/zenith angle dependence
              if (avail_hist_fields(n)%vname(1:6) == 'albice') then
              do j = jlo, jhi
              do i = ilo, ihi
                 if (tmask(i,j,iblk)) then 
                    ravgctz = c0
                    if (albcnt(i,j,iblk,ns) > puny) &
                        ravgctz = c1/albcnt(i,j,iblk,ns)
                    if (f_albice (1:1) /= 'x' .and. n_albice(ns) /= 0) &
                       a2D(i,j,n_albice(ns),iblk) = &
                       a2D(i,j,n_albice(ns),iblk)*avgct(ns)*ravgctz
                    if (f_albsno (1:1) /= 'x' .and. n_albsno(ns) /= 0) &
                       a2D(i,j,n_albsno(ns),iblk) = &
                       a2D(i,j,n_albsno(ns),iblk)*avgct(ns)*ravgctz
                    if (f_albpnd (1:1) /= 'x' .and. n_albpnd(ns) /= 0) &
                       a2D(i,j,n_albpnd(ns),iblk) = &
                       a2D(i,j,n_albpnd(ns),iblk)*avgct(ns)*ravgctz
                 endif
              enddo             ! i
              enddo             ! j
              endif

              endif
           enddo                ! n

           do n = 1, num_avail_hist_fields_3Dc
              nn = n2D + n

              if (avail_hist_fields(nn)%vhistfreq == histfreq(ns)) then 

              do k = 1, ncat_hist
              do j = jlo, jhi
              do i = ilo, ihi
                 if (.not. tmask(i,j,iblk) .or. ravgipn(i,j,k) == c0) then ! mask out land points
                    a3Dc(i,j,k,n,iblk) = spval_dbl
                 else                            ! convert units
                    a3Dc(i,j,k,n,iblk) = avail_hist_fields(nn)%cona*a3Dc(i,j,k,n,iblk) &
                                   * ravgct + avail_hist_fields(nn)%conb
                 endif
              enddo             ! i
              enddo             ! j
              enddo             ! k
              if (index(avail_hist_fields(nn)%vname,'siitdthick') /= 0) then
                 if (f_siitdthick(1:1) /= 'x' .and. n_siitdthick(ns)-n2D /= 0) then
                    do k = 1, ncat_hist
                    do j = jlo, jhi
                    do i = ilo, ihi
                       if (tmask(i,j,iblk)) then
                             a3Dc(i,j,k,n_siitdthick(ns)-n2D,iblk) = &
                             a3Dc(i,j,k,n_siitdthick(ns)-n2D,iblk)*avgct(ns)*ravgipn(i,j,k)
                       endif
                    enddo             ! i
                    enddo             ! j
                    enddo             ! k
                 endif
              endif
              if (index(avail_hist_fields(nn)%vname,'siitdsnthick') /= 0) then
                 if (f_siitdsnthick(1:1) /= 'x' .and. n_siitdsnthick(ns)-n2D /= 0) then
                    do k = 1, ncat_hist
                    do j = jlo, jhi
                    do i = ilo, ihi
                       if (tmask(i,j,iblk)) then
                             a3Dc(i,j,k,n_siitdsnthick(ns)-n2D,iblk) = &
                             a3Dc(i,j,k,n_siitdsnthick(ns)-n2D,iblk)*avgct(ns)*ravgipn(i,j,k)
                       endif
                    enddo             ! i
                    enddo             ! j
                    enddo             ! k
                 endif
              endif

              endif
           enddo                ! n

           do n = 1, num_avail_hist_fields_3Dz
              nn = n3Dccum + n
              if (avail_hist_fields(nn)%vhistfreq == histfreq(ns)) then 
              do k = 1, nzlyr
              do j = jlo, jhi
              do i = ilo, ihi
                 if (.not. tmask(i,j,iblk)) then ! mask out land points
                    a3Dz(i,j,k,n,iblk) = spval_dbl
                 else                            ! convert units
                    a3Dz(i,j,k,n,iblk) = avail_hist_fields(nn)%cona*a3Dz(i,j,k,n,iblk) &
                                   * ravgct + avail_hist_fields(nn)%conb
                 endif
              enddo             ! i
              enddo             ! j
              enddo             ! k
              endif
           enddo                ! n
           do n = 1, num_avail_hist_fields_3Db
              nn = n3Dzcum + n
              if (avail_hist_fields(nn)%vhistfreq == histfreq(ns)) then 
              do k = 1, nzblyr
              do j = jlo, jhi
              do i = ilo, ihi
                 if (.not. tmask(i,j,iblk)) then ! mask out land points
                    a3Db(i,j,k,n,iblk) = spval_dbl
                 else                            ! convert units
                    a3Db(i,j,k,n,iblk) = avail_hist_fields(nn)%cona*a3Db(i,j,k,n,iblk) &
                                   * ravgct + avail_hist_fields(nn)%conb
                 endif
              enddo             ! i
              enddo             ! j
              enddo             ! k
              endif
           enddo                ! n

           do n = 1, num_avail_hist_fields_4Di
              nn = n3Dbcum + n
              if (avail_hist_fields(nn)%vhistfreq == histfreq(ns)) then 
              do k = 1, nzilyr
              do ic = 1, ncat_hist
              do j = jlo, jhi
              do i = ilo, ihi
                 if (.not. tmask(i,j,iblk)) then ! mask out land points
                    a4Di(i,j,k,ic,n,iblk) = spval_dbl
                 else                            ! convert units
                    a4Di(i,j,k,ic,n,iblk) = avail_hist_fields(nn)%cona*a4Di(i,j,k,ic,n,iblk) &
                                   * ravgct + avail_hist_fields(nn)%conb
                 endif
              enddo             ! i
              enddo             ! j
              enddo             ! ic
              enddo             ! k
              endif
           enddo                ! n

           do n = 1, num_avail_hist_fields_4Ds
              nn = n4Dicum + n
              if (avail_hist_fields(nn)%vhistfreq == histfreq(ns)) then 
              do k = 1, nzslyr
              do ic = 1, ncat_hist
              do j = jlo, jhi
              do i = ilo, ihi
                 if (.not. tmask(i,j,iblk)) then ! mask out land points
                    a4Ds(i,j,k,ic,n,iblk) = spval_dbl
                 else                            ! convert units
                    a4Ds(i,j,k,ic,n,iblk) = avail_hist_fields(nn)%cona*a4Ds(i,j,k,ic,n,iblk) &
                                   * ravgct + avail_hist_fields(nn)%conb
                 endif
              enddo             ! i
              enddo             ! j
              enddo             ! ic
              enddo             ! k
              endif
           enddo                ! n
           do n = 1, num_avail_hist_fields_4Db
              nn = n4Dscum + n
              if (avail_hist_fields(nn)%vhistfreq == histfreq(ns)) then 
              do k = 1, nzblyr
              do ic = 1, ncat_hist
              do j = jlo, jhi
              do i = ilo, ihi
                 if (.not. tmask(i,j,iblk)) then ! mask out land points
                    a4Db(i,j,k,ic,n,iblk) = spval_dbl
                 else                            ! convert units
                    a4Db(i,j,k,ic,n,iblk) = avail_hist_fields(nn)%cona*a4Db(i,j,k,ic,n,iblk) &
                                   * ravgct + avail_hist_fields(nn)%conb
                 endif
              enddo             ! i
              enddo             ! j
              enddo             ! ic
              enddo             ! k
              endif
           enddo                ! n

      !---------------------------------------------------------------
      ! snapshots
      !---------------------------------------------------------------

          ! compute sig1 and sig2
        
           call principal_stress (nx_block,  ny_block,  &
                                  stressp_1 (:,:,iblk), &
                                  stressm_1 (:,:,iblk), &
                                  stress12_1(:,:,iblk), &
                                  prs_sig   (:,:,iblk), &
                                  sig1      (:,:,iblk), &
                                  sig2      (:,:,iblk))
 
           do j = jlo, jhi
           do i = ilo, ihi
              if (.not. tmask(i,j,iblk)) then ! mask out land points
                 if (n_divu     (ns) /= 0) a2D(i,j,n_divu(ns),     iblk) = spval_dbl
                 if (n_shear    (ns) /= 0) a2D(i,j,n_shear(ns),    iblk) = spval_dbl
                 if (n_sig1     (ns) /= 0) a2D(i,j,n_sig1(ns),     iblk) = spval_dbl
                 if (n_sig2     (ns) /= 0) a2D(i,j,n_sig2(ns),     iblk) = spval_dbl
                 if (n_sistreave(ns) /= 0) a2D(i,j,n_sistreave(ns),iblk) = spval_dbl
                 if (n_sistremax(ns) /= 0) a2D(i,j,n_sistremax(ns),iblk) = spval_dbl
                 if (n_mlt_onset(ns) /= 0) a2D(i,j,n_mlt_onset(ns),iblk) = spval_dbl
                 if (n_frz_onset(ns) /= 0) a2D(i,j,n_frz_onset(ns),iblk) = spval_dbl
                 if (n_hisnap   (ns) /= 0) a2D(i,j,n_hisnap(ns),   iblk) = spval_dbl
                 if (n_aisnap   (ns) /= 0) a2D(i,j,n_aisnap(ns),   iblk) = spval_dbl
                 if (n_trsig    (ns) /= 0) a2D(i,j,n_trsig(ns),    iblk) = spval_dbl
                 if (n_iage     (ns) /= 0) a2D(i,j,n_iage(ns),     iblk) = spval_dbl
                 if (n_FY       (ns) /= 0) a2D(i,j,n_FY(ns),       iblk) = spval_dbl

                 if (n_a11      (ns) /= 0) a2D(i,j,n_a11(ns),      iblk) = spval_dbl
                 if (n_a12      (ns) /= 0) a2D(i,j,n_a12(ns),      iblk) = spval_dbl
                 if (n_e11      (ns) /= 0) a2D(i,j,n_e11(ns),      iblk) = spval_dbl
                 if (n_e12      (ns) /= 0) a2D(i,j,n_e12(ns),      iblk) = spval_dbl
                 if (n_e22      (ns) /= 0) a2D(i,j,n_e22(ns),      iblk) = spval_dbl
                 if (n_s11      (ns) /= 0) a2D(i,j,n_s11(ns),      iblk) = spval_dbl
                 if (n_s12      (ns) /= 0) a2D(i,j,n_s12(ns),      iblk) = spval_dbl
                 if (n_s22      (ns) /= 0) a2D(i,j,n_s22(ns),      iblk) = spval_dbl
                 if (n_yieldstress11 (ns) /= 0) a2D(i,j,n_yieldstress11(ns),iblk) = spval_dbl
                 if (n_yieldstress12 (ns) /= 0) a2D(i,j,n_yieldstress12(ns),iblk) = spval_dbl
                 if (n_yieldstress22 (ns) /= 0) a2D(i,j,n_yieldstress22(ns),iblk) = spval_dbl
              else
                 if (n_divu     (ns) /= 0) a2D(i,j,n_divu(ns),iblk)      = &
                       divu (i,j,iblk)*avail_hist_fields(n_divu(ns))%cona
                 if (n_shear    (ns) /= 0) a2D(i,j,n_shear(ns),iblk)     = &
                       shear(i,j,iblk)*avail_hist_fields(n_shear(ns))%cona
                 if (n_sig1     (ns) /= 0) a2D(i,j,n_sig1(ns),iblk)      = &
                       sig1 (i,j,iblk)*avail_hist_fields(n_sig1(ns))%cona
                 if (n_sig2     (ns) /= 0) a2D(i,j,n_sig2(ns),iblk)      = &
                       sig2 (i,j,iblk)*avail_hist_fields(n_sig2(ns))%cona
                 if (n_sistreave(ns) /= 0) a2D(i,j,n_sistreave(ns),iblk)      = &
                       0.5*(sig1(i,j,iblk)+sig2(i,j,iblk))*avail_hist_fields(n_sistreave(ns))%cona
                 if (n_sistremax(ns) /= 0) a2D(i,j,n_sistremax(ns),iblk)      = &
                       0.5*(sig1(i,j,iblk)-sig2(i,j,iblk))*avail_hist_fields(n_sistremax(ns))%cona
                 if (n_mlt_onset(ns) /= 0) a2D(i,j,n_mlt_onset(ns),iblk) = &
                       mlt_onset(i,j,iblk)
                 if (n_frz_onset(ns) /= 0) a2D(i,j,n_frz_onset(ns),iblk) = &
                       frz_onset(i,j,iblk)
                 if (n_hisnap   (ns) /= 0) a2D(i,j,n_hisnap(ns),iblk)    = &
                       vice(i,j,iblk)
                 if (n_aisnap   (ns) /= 0) a2D(i,j,n_aisnap(ns),iblk)    = &
                       aice(i,j,iblk)

                 if (kdyn == 2) then  ! for EAP dynamics different time of output
                    if (n_trsig    (ns) /= 0) a2D(i,j,n_trsig(ns),iblk ) = &
                                        prs_sig(i,j,iblk)
                 else
                    if (n_trsig    (ns) /= 0) a2D(i,j,n_trsig(ns),iblk ) = &
                                       p25*(stressp_1(i,j,iblk) &
                                          + stressp_2(i,j,iblk) &
                                          + stressp_3(i,j,iblk) &
                                          + stressp_4(i,j,iblk))
                 endif

                 if (n_iage     (ns) /= 0) a2D(i,j,n_iage(ns),iblk)  = &
                       trcr(i,j,nt_iage,iblk)*avail_hist_fields(n_iage(ns))%cona
                 if (n_FY       (ns) /= 0) a2D(i,j,n_FY(ns),iblk)  = &
                       trcr(i,j,nt_FY,iblk)*avail_hist_fields(n_FY(ns))%cona

                 if (n_a11     (ns) /= 0) a2D(i,j,n_a11(ns),iblk)      = &
                       a11 (i,j,iblk)*avail_hist_fields(n_a11(ns))%cona
                 if (n_a12     (ns) /= 0) a2D(i,j,n_a12(ns),iblk)      = &
                       a12 (i,j,iblk)*avail_hist_fields(n_a12(ns))%cona
                 if (n_e11     (ns) /= 0) a2D(i,j,n_e11(ns),iblk)      = &
                       e11 (i,j,iblk)*avail_hist_fields(n_e11(ns))%cona
                 if (n_e12     (ns) /= 0) a2D(i,j,n_e12(ns),iblk)      = &
                       e12 (i,j,iblk)*avail_hist_fields(n_e12(ns))%cona
                 if (n_e22     (ns) /= 0) a2D(i,j,n_e22(ns),iblk)      = &
                       e22 (i,j,iblk)*avail_hist_fields(n_e22(ns))%cona
                 if (n_s11     (ns) /= 0) a2D(i,j,n_s11(ns),iblk)      = &
                       s11 (i,j,iblk)*avail_hist_fields(n_s11(ns))%cona
                 if (n_s12     (ns) /= 0) a2D(i,j,n_s12(ns),iblk)      = &
                       s12 (i,j,iblk)*avail_hist_fields(n_s12(ns))%cona
                 if (n_s22     (ns) /= 0) a2D(i,j,n_s22(ns),iblk)      = &
                       s22 (i,j,iblk)*avail_hist_fields(n_s22(ns))%cona
                 if (n_yieldstress11     (ns) /= 0) a2D(i,j,n_yieldstress11(ns),iblk)      = &
                       yieldstress11 (i,j,iblk)*avail_hist_fields(n_yieldstress11(ns))%cona
                 if (n_yieldstress12     (ns) /= 0) a2D(i,j,n_yieldstress12(ns),iblk)      = &
                       yieldstress12 (i,j,iblk)*avail_hist_fields(n_yieldstress12(ns))%cona
                 if (n_yieldstress22     (ns) /= 0) a2D(i,j,n_yieldstress22(ns),iblk)      = &
                       yieldstress22 (i,j,iblk)*avail_hist_fields(n_yieldstress22(ns))%cona
              endif
           enddo                ! i
           enddo                ! j

        enddo                   ! iblk
        !$OMP END PARALLEL DO

        time_end(ns) = time/int(secday)
        time_end(ns) = real(time_end(ns),kind=real_kind)

      !---------------------------------------------------------------
      ! write file
      !---------------------------------------------------------------

        call ice_timer_start(timer_readwrite)  ! reading/writing
        call ice_write_hist (ns)
        call ice_timer_stop(timer_readwrite)  ! reading/writing

      !---------------------------------------------------------------
      ! reset to zero
      !------------------------------------------------------------
        if (write_ic) then
           if (allocated(a2D))  a2D (:,:,:,:)     = c0
           if (allocated(a3Dc)) a3Dc(:,:,:,:,:)   = c0
           if (allocated(a3Dz)) a3Dz(:,:,:,:,:)   = c0
           if (allocated(a3Db)) a3Db(:,:,:,:,:)   = c0
           if (allocated(a4Di)) a4Di(:,:,:,:,:,:) = c0
           if (allocated(a4Ds)) a4Ds(:,:,:,:,:,:) = c0
           if (allocated(a4Db)) a4Db(:,:,:,:,:,:) = c0
           avgct(:) = c0
           albcnt(:,:,:,:) = c0
           write_ic = .false.        ! write initial condition once at most
        else
           avgct(ns) = c0
           albcnt(:,:,:,ns) = c0
        endif
!        if (write_history(ns)) albcnt(:,:,:,ns) = c0

        do n = 1,n2D
           if (avail_hist_fields(n)%vhistfreq == histfreq(ns)) a2D(:,:,n,:) = c0
        enddo
        do n = n2D + 1, n3Dccum   
           nn = n - n2D               
           if (avail_hist_fields(n)%vhistfreq == histfreq(ns)) a3Dc(:,:,:,nn,:) = c0
        enddo
        do n = n3Dccum + 1, n3Dzcum
           nn = n - n3Dccum
           if (avail_hist_fields(n)%vhistfreq == histfreq(ns)) a3Dz(:,:,:,nn,:) = c0
        enddo
        do n = n3Dzcum + 1, n3Dbcum
           nn = n - n3Dzcum
           if (avail_hist_fields(n)%vhistfreq == histfreq(ns)) a3Db(:,:,:,nn,:) = c0
        enddo
        do n = n3Dbcum + 1, n4Dicum
           nn = n - n3Dbcum
           if (avail_hist_fields(n)%vhistfreq == histfreq(ns)) a4Di(:,:,:,:,nn,:) = c0
        enddo
        do n = n4Dicum + 1, n4Dscum
           nn = n - n4Dicum
           if (avail_hist_fields(n)%vhistfreq == histfreq(ns)) a4Ds(:,:,:,:,nn,:) = c0
        enddo
        do n = n4Dscum + 1, n4Dbcum
           nn = n - n4Dscum
           if (avail_hist_fields(n)%vhistfreq == histfreq(ns)) a4Db(:,:,:,:,nn,:) = c0
        enddo

      endif  ! write_history or write_ic
      enddo  ! nstreams

      !$OMP PARALLEL DO PRIVATE(iblk,i,j,ilo,ihi,jlo,jhi,this_block)
      do iblk = 1, nblocks
         this_block = get_block(blocks_ice(iblk),iblk)         
         ilo = this_block%ilo
         ihi = this_block%ihi
         jlo = this_block%jlo
         jhi = this_block%jhi

         if (new_year) then
            do j=jlo,jhi
            do i=ilo,ihi
               ! reset NH Jan 1
               if (lmask_n(i,j,iblk)) mlt_onset(i,j,iblk) = c0
               ! reset SH Jan 1 
               if (lmask_s(i,j,iblk)) frz_onset(i,j,iblk) = c0
            enddo
            enddo
         endif                  ! new_year

         if ( (month .eq. 7) .and. new_month ) then 
            do j=jlo,jhi
            do i=ilo,ihi
               ! reset SH Jul 1
               if (lmask_s(i,j,iblk)) mlt_onset(i,j,iblk) = c0
               ! reset NH Jul 1
               if (lmask_n(i,j,iblk)) frz_onset(i,j,iblk) = c0
            enddo
            enddo
         endif                  ! 1st of July
      enddo                     ! iblk
      !$OMP END PARALLEL DO

      end subroutine accum_hist

!=======================================================================

      end module ice_history

!=======================================================================<|MERGE_RESOLUTION|>--- conflicted
+++ resolved
@@ -1691,12 +1691,8 @@
           stressp_3, stressm_3, stress12_3, &
           stressp_4, stressm_4, stress12_4, sig1, sig2, &
           mlt_onset, frz_onset, dagedtt, dagedtd, fswint_ai, keffn_top, &
-<<<<<<< HEAD
-          snowfrac, alvdr_ai, alvdf_ai, alidr_ai, alidf_ai, Tbot, Tsnic
+          snowfrac, alvdr_ai, alvdf_ai, alidr_ai, alidf_ai, Tbot, Tsnice
       use ice_snowphys, only: snowfonice, snow2ocn
-=======
-          snowfrac, alvdr_ai, alvdf_ai, alidr_ai, alidf_ai, Tbot, Tsnice
->>>>>>> 2a18d404
       use ice_atmo, only: formdrag, Cd_atm
       use ice_meltpond_cesm, only: hs0
       use ice_history_shared ! almost everything
